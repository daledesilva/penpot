# CHANGELOG

<<<<<<< HEAD
## :rocket: Next

### :boom: Breaking changes & Deprecations

### :sparkles: New features

### :bug: Bugs fixed

### :arrow_up: Deps updates

### :heart: Community contributions by (Thank you!)
=======
## 1.18.2

- Fix problem with frame title rotation
>>>>>>> 3233c781

## 1.18.1

### :bug: Bugs fixed

- Fix problems with imported SVG shadows [Taiga #4922](https://tree.taiga.io/project/penpot/issue/4922)
- Fix problems with imported SVG embedded images and transforms [Taiga #4639](https://tree.taiga.io/project/penpot/issue/4639)

## 1.18.0

### :sparkles: New features
- Adds more accessibility improvements in dashboard [Taiga #4577](https://tree.taiga.io/project/penpot/us/4577)
- Adds paddings and gaps prediction on layout creation [Taiga #4838](https://tree.taiga.io/project/penpot/task/4838)
- Add visual feedback when proportionally scaling text elements with **K** [Taiga #3415](https://tree.taiga.io/project/penpot/us/3415)
- Add visualization and mouse control to paddings, margins and gaps in frames with layout [Taiga #4839](https://tree.taiga.io/project/penpot/task/4839)
- Allow for absolute positioned elements inside layout [Taiga #4834](https://tree.taiga.io/project/penpot/us/4834)
- Add z-index option for flex layout items [Taiga #2980](https://tree.taiga.io/project/penpot/us/2980)
- Scale content proportionally affects strokes, shadows, blurs and corners [Taiga #1951](https://tree.taiga.io/project/penpot/us/1951)
- Use tabulators to navigate layers [Taiga #5010](https://tree.taiga.io/project/penpot/issue/5010)

### :bug: Bugs fixed

- Fix problem with rules position on changing pages [Taiga #4847](https://tree.taiga.io/project/penpot/issue/4847)
- Fix error streen when uploading wrong SVG [#2995](https://github.com/penpot/penpot/issues/2995)
- Fix selecting children from hidden parent layers [Taiga #4934](https://tree.taiga.io/project/penpot/issue/4934)
- Fix problem when undoing multiple selected colors [Taiga #4920](https://tree.taiga.io/project/penpot/issue/4920)
- Allow selection of empty board by partial rect [Taiga #4806](https://tree.taiga.io/project/penpot/issue/4806)
- Improve behavior for undo on text edition [Taiga #4693](https://tree.taiga.io/project/penpot/issue/4693)
- Improve deeps selection of nested arboards [Taiga #4913](https://tree.taiga.io/project/penpot/issue/4913)
- Fix problem on selection numeric inputs on Firefox [#2991](https://github.com/penpot/penpot/issues/2991)
- Changed the text dominant-baseline to use ideographic [Taiga #4791](https://tree.taiga.io/project/penpot/issue/4791)
- Viewer wrong translations [Github #3035](https://github.com/penpot/penpot/issues/3035)
- Fix problem with text editor in Safari
- Fix unlink library color when blur color picker input [#3026](https://github.com/penpot/penpot/issues/3026)
- Fix snap pixel when moving path points on high zoom [#2930](https://github.com/penpot/penpot/issues/2930)
- Fix shortcuts for zoom now take into account the mouse position [#2924](https://github.com/penpot/penpot/issues/2924)
- Fix close colorpicker on Firefox when mouse-up is outside the picker [#2911](https://github.com/penpot/penpot/issues/2911)
- Fix problems with touch devices and Wacom tablets [#2216](https://github.com/penpot/penpot/issues/2216)
- Fix problem with board titles misplaced [Taiga #4738](https://tree.taiga.io/project/penpot/issue/4738)
- Fix problem with alt getting stuck when alt+tab [Taiga #5013](https://tree.taiga.io/project/penpot/issue/5013)
- Fix problem with z positioning of elements [Taiga #5014](https://tree.taiga.io/project/penpot/issue/5014)
- Fix problem in Firefox with scroll jumping when changin pages [#3052](https://github.com/penpot/penpot/issues/3052)
- Fix nested frame interaction created flow in wrong frame [Taiga #5043](https://tree.taiga.io/project/penpot/issue/5043)
- Font-Kerning does not work on Artboard Export to PNG/JPG/PDF [#3029](https://github.com/penpot/penpot/issues/3029)
- Fix manipulate duplicated project (delete, duplicate, rename, pin/unpin...) [Taiga #5027](https://tree.taiga.io/project/penpot/issue/5027)
- Fix deleted files appear in search results [Taiga #5002](https://tree.taiga.io/project/penpot/issue/5002)
- Fix problem with selected colors and texts [Taiga #5051](https://tree.taiga.io/project/penpot/issue/5051)
- Fix problem when assigning color from palette or assets [Taiga #5050](https://tree.taiga.io/project/penpot/issue/5050)
- Fix shortcuts for alignment [Taiga #5030](https://tree.taiga.io/project/penpot/issue/5030)
- Fix path options not showing when editing rects or ellipses [Taiga #5053](https://tree.taiga.io/project/penpot/issue/5053)
- Fix tooltips for some alignment options are truncated on design tab [Taiga #5040](https://tree.taiga.io/project/penpot/issue/5040)
- Fix horizontal margins drag don't always start from place [Taiga #5020](https://tree.taiga.io/project/penpot/issue/5020)
- Fix multiplayer username sometimes is not displayed correctly [Taiga #4400](https://tree.taiga.io/project/penpot/issue/4400)
- Show warning when trying to invite a user that is already in members [Taiga #4147](https://tree.taiga.io/project/penpot/issue/4147)
- Fix problem with text out of borders when changing from auto-width to fixed [Taiga #4308](https://tree.taiga.io/project/penpot/issue/4308)
- Fix header not showing when exiting fullscreen mode in viewer [Taiga #4244](https://tree.taiga.io/project/penpot/issue/4244)
- Fix visual problem in select options [Taiga #5028](https://tree.taiga.io/project/penpot/issue/5028)
- Forbid empty names for assets [Taiga #5056](https://tree.taiga.io/project/penpot/issue/5056)
- Select children after ungroup action [Taiga #4917](https://tree.taiga.io/project/penpot/issue/4917)
- Fix problem with guides not showing when moving over nested frames [Taiga #4905](https://tree.taiga.io/project/penpot/issue/4905)
- Fix change email and password for users signed in via social login [Taiga #4273](https://tree.taiga.io/project/penpot/issue/4273)
- Fix drag and drop files from browser or file explorer under circumstances [Taiga #5054](https://tree.taiga.io/project/penpot/issue/5054)
- Fix problem when copy/pasting shapes [Taiga #4931](https://tree.taiga.io/project/penpot/issue/4931)
- Fix problem with color picker not able to change hue [Taiga #5065](https://tree.taiga.io/project/penpot/issue/5065)
- Fix problem with outer stroke in texts [Taiga #5078](https://tree.taiga.io/project/penpot/issue/5078)
- Fix problem with text carring over next line when changing to fixed [Taiga #5067](https://tree.taiga.io/project/penpot/issue/5067)
- Fix don't show invite user hero to users with editor role [Taiga #5086](https://tree.taiga.io/project/penpot/issue/5086)
- Fix enter emails on onboarding new user creating team [Taiga #5089](https://tree.taiga.io/project/penpot/issue/5089)
- Fix invalid files amount after moving on dashboard [Taiga #5080](https://tree.taiga.io/project/penpot/issue/5080)
- Fix dashboard left sidebar, the [x] overlaps the field [Taiga #5064](https://tree.taiga.io/project/penpot/issue/5064)
- Fix expanded typography on assets sidebar is moving [Taiga #5063](https://tree.taiga.io/project/penpot/issue/5063)
- Fix spelling mistake in confirmation after importing only 1 file [Taiga #5095](https://tree.taiga.io/project/penpot/issue/5095)
- Fix problem with selection colors and texts [Taiga #5079](https://tree.taiga.io/project/penpot/issue/5079)
- Remove "show in view mode" flag when moving frame to frame [Taiga #5091](https://tree.taiga.io/project/penpot/issue/5091)
- Fix problem creating files in project page [Taiga #5060](https://tree.taiga.io/project/penpot/issue/5060)
- Disable empty names on rename files [Taiga #5088](https://tree.taiga.io/project/penpot/issue/5088)
- Fix problem with SVG and flex layout [Taiga #](https://tree.taiga.io/project/penpot/issue/5099)
- Fix unpublish and delete shared library warning messages [Taiga #5090](https://tree.taiga.io/project/penpot/issue/5090)
- Fix last update project timer update after creating new file [Taiga #5096](https://tree.taiga.io/project/penpot/issue/5096)
- Fix dashboard scrolling using 'Page Up' and 'Page Down' [Taiga #5081](https://tree.taiga.io/project/penpot/issue/5081)
- Fix view mode header buttons overlapping in small resolutions [Taiga #5058](https://tree.taiga.io/project/penpot/issue/5058)
- Fix precision for wrap in flex [Taiga #5072](https://tree.taiga.io/project/penpot/issue/5072)
- Fix relative position overlay positioning [Taiga #5092](https://tree.taiga.io/project/penpot/issue/5092)
- Fix hide grid keyboard shortcut [Github #3071](https://github.com/penpot/penpot/pull/3071)
- Fix problem with opacity in imported SVG's [Taiga #4923](https://tree.taiga.io/project/penpot/issue/4923)

### :heart: Community contributions by (Thank you!)
- To @ondrejkonec: for contributing to the code with:
- Refactor CSS variables [Github #2948](https://github.com/penpot/penpot/pull/2948)

## 1.17.3

### :bug: Bugs fixed
- Fix copy and paste very nested inside itself [Taiga #4848](https://tree.taiga.io/project/penpot/issue/4848)
- Fix custom fonts not rendered correctly [Taiga #4874](https://tree.taiga.io/project/penpot/issue/4874)
- Fix problem with shadows and blur on multiple selection
- Fix problem with redo shortcut
- Fix Component texts not displayed in assets panel [Taiga #4907](https://tree.taiga.io/project/penpot/issue/4907)
- Fix search field has implemented shared styles for "close icon" and "search icon" [Taiga #4927](https://tree.taiga.io/project/penpot/issue/4927)
- Fix Handling correctly slashes "/" in emails [Taiga #4906](https://tree.taiga.io/project/penpot/issue/4906)
- Fix Change text color from selected colors [Taiga #4933](https://tree.taiga.io/project/penpot/issue/4933)

### :sparkles: Enhancements

- Adds environment variables for specifying the export and backend URI for the frontend docker image, thanks to @Supernova3339 for the initial PR and suggestion [Github #2984](https://github.com/penpot/penpot/issues/2984)

## 1.17.2

### :bug: Bugs fixed

- Fix invite members button text [Taiga #4794](https://tree.taiga.io/project/penpot/issue/4794)
- Fix problem with opacity in frames [Taiga #4795](https://tree.taiga.io/project/penpot/issue/4795)
- Fix correct behaviour for space-around and added space-evenly option
- Fix duplicate with alt and undo only undo one step [Taiga #4746](https://tree.taiga.io/project/penpot/issue/4746)
- Fix problem creating frames inside layout [Taiga #4844](https://tree.taiga.io/project/penpot/issue/4844)
- Fix paste board inside itself [Taiga #4775](https://tree.taiga.io/project/penpot/issue/4775)
- Fix middle button panning can drag guides [Taiga #4266](https://tree.taiga.io/project/penpot/issue/4266)

### :heart: Community contributions by (Thank you!)

- To @ondrejkonec: for some code contributions on this release.

## 1.17.1

### :bug: Bugs fixed
- Fix components groups items show the component name in list mode [Taiga #4770](https://tree.taiga.io/project/penpot/issue/4770)
- Fix typing CMD+Z on MacOS turns the cursor into a Zoom cursor [Taiga #4778](https://tree.taiga.io/project/penpot/issue/4778)
- Fix white space on small screens [Taiga #4774](https://tree.taiga.io/project/penpot/issue/4774)
- Fix button spacing on delete acount modal [Taiga #4762](https://tree.taiga.io/project/penpot/issue/4762)
- Fix invitations input on team management and onboarding modal [Taiga #4760](https://tree.taiga.io/project/penpot/issue/4760)
- Fix weird numeration creating new elements in dashboard [Taiga #4755](https://tree.taiga.io/project/penpot/issue/4755)
- Fix can move shape with lens zoom active [Taiga #4787](https://tree.taiga.io/project/penpot/issue/4787)
- Fix social links broken [Taiga #4759](https://tree.taiga.io/project/penpot/issue/4759)
- Fix tooltips on left toolbar [Taiga #4793](https://tree.taiga.io/project/penpot/issue/4793)

## 1.17.0

### :sparkles: New features

- Adds layout flex functionality for boards
- Better overlays interactions on boards inside boards [Taiga #4386](https://tree.taiga.io/project/penpot/us/4386)
- Show board miniature in manual overlay setting [Taiga #4475](https://tree.taiga.io/project/penpot/issue/4475)
- Handoff visual improvements [Taiga #3124](https://tree.taiga.io/project/penpot/us/3124)
- Dynamic alignment only in sight [Github 1971](https://github.com/penpot/penpot/issues/1971)
- Add some accessibility to shortcut panel [Taiga #4713](https://tree.taiga.io/project/penpot/issue/4713)
- Add shortcuts for text editing [Taiga #2052](https://tree.taiga.io/project/penpot/us/2052)
- Second level boards treated as groups in terms of selection [Taiga #4269](https://tree.taiga.io/project/penpot/us/4269)
- Performance improvements both for backend and frontend
- Accessibility improvements for login area [Taiga #4353](https://tree.taiga.io/project/penpot/us/4353)
- Outbound webhooks [Taiga #4577](https://tree.taiga.io/project/penpot/us/4577)
- Add copy invitation link to the invitation options [Taiga #4213](https://tree.taiga.io/project/penpot/us/4213)
- Dynamic alignment only in sight [Taiga #3537](https://tree.taiga.io/project/penpot/us/3537)
- Improve naming of layers [Taiga #4036](https://tree.taiga.io/project/penpot/us/4036)
- Add zoom lense [Taiga #4691](https://tree.taiga.io/project/penpot/us/4691)
- Detect potential problems with custom font vertical metrics [Taiga #4697](https://tree.taiga.io/project/penpot/us/4697)

### :bug: Bugs fixed

- Add title to color bullets [Taiga #4218](https://tree.taiga.io/project/penpot/task/4218)
- Fix color bullets in library color modal [Taiga #4186](https://tree.taiga.io/project/penpot/issue/4186)
- Fix shortcut texts alignment [Taiga #4275](https://tree.taiga.io/project/penpot/issue/4275)
- Fix some texts and a typo [Taiga #4215](https://tree.taiga.io/project/penpot/issue/4215)
- Fix twitter support account link [Taiga #4279](https://tree.taiga.io/project/penpot/issue/4279)
- Fix lang autodetect issue [Taiga #4277](https://tree.taiga.io/project/penpot/issue/4277)
- Fix adding an extra page on import [Taiga #4543](https://tree.taiga.io/project/penpot/task/4543)
- Fix unable to select text at assets inputs in firefox [Taiga #4572](https://tree.taiga.io/project/penpot/issue/4572)
- Fix component sync when converting to path [Taiga #3642](https://tree.taiga.io/project/penpot/issue/3642)
- Fix style for team invite in deutsch [Taiga #4614](https://tree.taiga.io/project/penpot/issue/4614)
- Fix problem with text edition in Safari [Taiga #4046](https://tree.taiga.io/project/penpot/issue/4046)
- Fix show outline with rounded corners on rects [Taiga #4053](https://tree.taiga.io/project/penpot/issue/4053)
- Fix wrong interaction between comments and panning modes [Taiga #4297](https://tree.taiga.io/project/penpot/issue/4297)
- Fix bad element positioning on interaction with fixed scroll [Github #2660](https://github.com/penpot/penpot/issues/2660)
- Fix display type of component library not persistent [Taiga #4512](https://tree.taiga.io/project/penpot/issue/4512)
- Fix problem when moving texts with keyboard [#2690](https://github.com/penpot/penpot/issues/2690)
- Fix problem when drawing boxes won't detect mouse-up [Taiga #4618](https://tree.taiga.io/project/penpot/issue/4618)
- Fix missing loading icon on shared libraries [Taiga #4148](https://tree.taiga.io/project/penpot/issue/4148)
- Fix selection stroke missing in properties of multiple texts [Taiga #4048](https://tree.taiga.io/project/penpot/issue/4048)
- Fix missing create component menu for frames [Github #2670](https://github.com/penpot/penpot/issues/2670)
- Fix "currentColor" is not converted when importing SVG [Github 2276](https://github.com/penpot/penpot/issues/2276)
- Fix incorrect color in properties of multiple bool shapes [Taiga #4355](https://tree.taiga.io/project/penpot/issue/4355)
- Fix pressing the enter key gives you an internal error [Github 2675](https://github.com/penpot/penpot/issues/2675) [Github 2577](https://github.com/penpot/penpot/issues/2577)
- Fix confirm group name with enter doesn't work in assets modal [Taiga #4506](https://tree.taiga.io/project/penpot/issue/4506)
- Fix group/ungroup shapes inside a component [Taiga #4052](https://tree.taiga.io/project/penpot/issue/4052)
- Fix wrong update of text in components [Taiga #4646](https://tree.taiga.io/project/penpot/issue/4646)
- Fix problem with SVG imports with style [#2605](https://github.com/penpot/penpot/issues/2605)
- Fix ghost shapes after sync groups in components [Taiga #4649](https://tree.taiga.io/project/penpot/issue/4649)
- Fix layer orders messed up on move, group, reparent and undo [Github #2672](https://github.com/penpot/penpot/issues/2672)
- Fix max height in library dialog [Github #2335](https://github.com/penpot/penpot/issues/2335)
- Fix undo ungroup (shift+g) scrambles positions [Taiga #4674](https://tree.taiga.io/project/penpot/issue/4674)
- Fix justified text is stretched [Github #2539](https://github.com/penpot/penpot/issues/2539)
- Fix mousewheel on viewer inspector [Taiga #4221](https://tree.taiga.io/project/penpot/issue/4221)
- Fix path edition activated on boards [Taiga #4105](https://tree.taiga.io/project/penpot/issue/4105)
- Fix hidden layers inside groups become visible after the group visibility is changed[Taiga #4710](https://tree.taiga.io/project/penpot/issue/4710)
- Fix format of HSLA color on viewer [Taiga #4393](https://tree.taiga.io/project/penpot/issue/4393)
- Fix some typos [Taiga #4724](https://tree.taiga.io/project/penpot/issue/4724)
- Fix ctrl+c for inspect code [Taiga #4739](https://tree.taiga.io/project/penpot/issue/4739)
- Fix text in custom font is not at the expected position at export [Taiga #4394](https://tree.taiga.io/project/penpot/issue/4394)
- Fix unneeded popup when updating local components [Taiga #4430](https://tree.taiga.io/project/penpot/issue/4430)
- Fix multiuser - "Shadow" element is not updating immediately [Taiga #4709](https://tree.taiga.io/project/penpot/issue/4709)
- Fix paths not flagged as modified when resized [Taiga #4742](https://tree.taiga.io/project/penpot/issue/4742)
- Fix resend invitation doesn't reset the expiration date [Taiga #4741](https://tree.taiga.io/project/penpot/issue/4741)
- Fix incorrect state after undo page creation [Taiga #4690](https://tree.taiga.io/project/penpot/issue/4690)
- Fix copy paste texts with typography assets linked [Taiga #4750](https://tree.taiga.io/project/penpot/issue/4750)

### :heart: Community contributions by (Thank you!)

- To @iprithvitharun: let's make UX Writing contributions in Open Source a trend!

## 1.16.2-beta

### :bug: Bugs fixed

- Fix strage cursor behaviour after clicking viewport with text pool [Github #2447](https://github.com/penpot/penpot/issues/2447)

## 1.16.1-beta

### :bug: Bugs fixed

- Fix unexpected exception related to default nudge value
- Fix firefox changing layer color type is not applied [Taiga #4292](https://tree.taiga.io/project/penpot/issue/4292)
- Fix justify alignes text left [Taiga #4322](https://tree.taiga.io/project/penpot/issue/4322)
- Fix text out of borders with "auto width" and center align [Taiga #4308](https://tree.taiga.io/project/penpot/issue/4308)
- Fix wrong validation text after interaction with 2 and more files [Taiga #4276](https://tree.taiga.io/project/penpot/issue/4276)
- Fix auto-width for texts can make text appear stretched [Github #2482](https://github.com/penpot/penpot/issues/2482)
- Fix boards name do not disappear in focus mode [#4272](https://tree.taiga.io/project/penpot/issue/4272)
- Fix wrong email in the info message at change email [Taiga #4274](https://tree.taiga.io/project/penpot/issue/4274)
- Fix transform to path RMB menu item is not relevant if shape is already path [Taiga #4302](https://tree.taiga.io/project/penpot/issue/4302)
- Fix join nodes icon is active when 2 already joined nodes are selected [Taiga #4370](https://tree.taiga.io/project/penpot/issue/4370)
- Fix path nodes panel. "To curve" and "To corner" icons are active if node is already curved/cornered [Taiga #4371](https://tree.taiga.io/project/penpot/issue/4371)
- Fix displaying comments settings are not applied via "Comments" menu drop-down on the top navbar on view mode [Taiga #4389](https://tree.taiga.io/project/penpot/issue/4389)
- Fix bad behaviour on hovering and click nested artboards [Taiga #4018](https://tree.taiga.io/project/penpot/issue/4018) and [Taiga #4269](https://tree.taiga.io/project/penpot/us/4269)
- Fix lang autodetect issue [Taiga #4277](https://tree.taiga.io/project/penpot/issue/4277)
- Fix colorpicker does not close upon switching to Dashboard [Taiga #4408](https://tree.taiga.io/project/penpot/issue/4408)
- Fix problem with auto-width/auto-height + lock-proportions

## 1.16.0-beta

### :boom: Breaking changes & Deprecations

- Removed the support for v2 internal file data blob format.  This
  version has never been documented nor set as default value so
  technically this is not a breaking change because we are removing
  a "private API".

### :sparkles: New features

- Improve interactions with nested boards [Taiga #4054](https://tree.taiga.io/project/penpot/us/4054)
- Add team hero in projects dashboard [Taiga #3863](https://tree.taiga.io/project/penpot/us/3863)
- Add zoom style to shared link [Taiga #3874](https://tree.taiga.io/project/penpot/us/3874)
- Add dashboard creation button as placeholder [Taiga #3861](https://tree.taiga.io/project/penpot/us/3861)
- Improve invitation flow on onboarding [Taiga #3241](https://tree.taiga.io/project/penpot/us/3241)
- Add new text to initial modals [Taiga #3458](https://tree.taiga.io/project/penpot/us/3458)
- Add new questions to onboarding [Taiga #3462](https://tree.taiga.io/project/penpot/us/3462)
- Add cosmetic changes in viewer mode [Taiga #3688](https://tree.taiga.io/project/penpot/us/3688)
- Outline highlights on layer hovering [Taiga #2645](https://tree.taiga.io/project/penpot/us/2645) by @andrewzhurov
- Add zoom to shape on double click up on its icon [Taiga #3929](https://tree.taiga.io/project/penpot/us/3929) by @andrewzhurov
- Add Libraries & Templates carousel [Taiga #3860](https://tree.taiga.io/project/penpot/us/3860)
- Ungroup frames [Taiga #4012](https://tree.taiga.io/project/penpot/us/4012)
- Newsletter Opt-in options for subscription categories [Taiga #3242](https://tree.taiga.io/project/penpot/us/3242)
- Print emails to console by default if smtp is disabled
- Add `email-verification` flag for enable/disable email verification
- Make graphics thumbnails load lazy [Taiga #4252](https://tree.taiga.io/project/penpot/issue/4252)

### :bug: Bugs fixed

- Fix unexpected removal of guides on copy&paste frames [Taiga #3887](https://tree.taiga.io/project/penpot/issue/3887) by @andrewzhurov
- Fix props preserving on copy&paste texts [Taiga #3629](https://tree.taiga.io/project/penpot/issue/3629) by @andrewzhurov
- Fix unexpected layers ungrouping on moving it [Taiga #3932](https://tree.taiga.io/project/penpot/issue/3932) by @andrewzhurov
- Fix artboards moving with comment tool selected [Taiga #3938](https://tree.taiga.io/project/penpot/issue/3938)
- Fix undo on delete page does not preserve its order [Taiga #3375](https://tree.taiga.io/project/penpot/issue/3375)
- Fix unexpected 404 on deleting library that is used by deleted files
- Fix inconsistent message on deleting library when a library is linked from deleted files
- Fix change multiple colors with SVG [Taiga #3889](https://tree.taiga.io/project/penpot/issue/3889)
- Fix ungroup does not work for typographies [Taiga #4195](https://tree.taiga.io/project/penpot/issue/4195)
- Fix inviting to non existing users can fail [Taiga #4108](https://tree.taiga.io/project/penpot/issue/4108)
- Fix components marked as touched when moved [Taiga #4061](https://tree.taiga.io/project/penpot/task/4061)
- Fix boards grouped shouldn't show the title [Taiga #4251](https://tree.taiga.io/project/penpot/issue/4251)
- Fix gradient handlers are under resize handlers[Taiga #4298](https://tree.taiga.io/project/penpot/issue/4298)
- Fix grid not syncing immediately in multiuser [Taiga #4339](https://tree.taiga.io/project/penpot/issue/4339)
- Fix custom font upload fails silently for unsupported formats [Taiga #4279](https://tree.taiga.io/project/penpot/issue/4280)

### :heart: Community contributions by (Thank you!)

- To @andrewzhurov for many code contributions on this release.
- UI improvements in Project section (by @Waishnav) [#2285](https://github.com/penpot/penpot/pull/2285)
- Fix fronted comments (by @lol768) [#2368](https://github.com/penpot/penpot/pull/2368)

## 1.15.5-beta

### :bug: Bugs fixed

- Fix artboard border radius [Taiga #4291](https://tree.taiga.io/project/penpot/issue/4291)
- Fix copied & pasted layer is not visible [Taiga #4283](https://tree.taiga.io/project/penpot/issue/4283)
- Fix notification to newsletter is shown in all cases [Taiga #4367](https://tree.taiga.io/project/penpot/issue/4367)
- Fix comments section is not scrolling by mouse wheel [Taiga #4305](https://tree.taiga.io/project/penpot/issue/4305)
- Fix justify alignes text left [Taiga #4322](https://tree.taiga.io/project/penpot/issue/4322)
- Fix text out of borders with "auto width" and center align [Taiga #4308](https://tree.taiga.io/project/penpot/issue/4308)

## 1.15.4-beta

### :bug: Bugs fixed

- Fix social buttons in register form [Taiga #4320](https://tree.taiga.io/project/penpot/issue/4320)
- Remove gitter information from feedback page [Taiga #4157](https://tree.taiga.io/project/penpot/issue/4157)
- Fix overlay remains open on frame change [Taiga #4066](https://tree.taiga.io/project/penpot/issue/4066)
- Fix toggle overlay position [Taiga #4091](https://tree.taiga.io/project/penpot/issue/4091)
- Fix overlay closed on clicked outside [Taiga #4027](https://tree.taiga.io/project/penpot/issue/4027)
- Fix animate multiple overlays [Taiga #3993](https://tree.taiga.io/project/penpot/issue/3993)
- Fix problem with snap to grids [#2221](https://github.com/penpot/penpot/issues/2221)
- Fix issue when scaling to value 0 [#2252](https://github.com/penpot/penpot/issues/2252)
- Fix problem when moving shapes inside nested frames [Taiga #4113](https://tree.taiga.io/project/penpot/issue/4113)
- Fix color type icon does not change [Taiga #4133](https://tree.taiga.io/project/penpot/issue/4133)
- Fix recent colors are not working [Taiga #4153](https://tree.taiga.io/project/penpot/issue/4153)
- Fix change opacity in colorpicker cause bugged color [Taiga #4154](https://tree.taiga.io/project/penpot/issue/4154)
- Fix gradient colors don't arrive in recent colors palette (https://tree.taiga.io/project/penpot/issue/4155)
- Fix selected colors allow gradients in shadows [Taiga #4156](https://tree.taiga.io/project/penpot/issue/4156)
- Fix import files with unexpected format or invalid content [Taiga #4136](https://tree.taiga.io/project/penpot/issue/4136)
- Fix wrong shortcut button tip of "Delete" function [Taiga #4162](https://tree.taiga.io/project/penpot/issue/4162)
- Fix error after user drags any layer in search functionality [Taiga #4161](https://tree.taiga.io/project/penpot/issue/4161)
- Fix font search works only with lowercase letters [Taiga #4140](https://tree.taiga.io/project/penpot/issue/4140)
- Fix Terms and Privacy links overlapping [Taiga #4137](https://tree.taiga.io/project/penpot/issue/4137)
- Fix Export bounding box mask [Taiga #950](https://tree.taiga.io/project/penpot/issue/950)
- Fix delete layers in bulk [Taiga #4160](https://tree.taiga.io/project/penpot/issue/4160)
- Fix Cannot take out an element from a group at layers panel by drag [Taiga #4209](https://tree.taiga.io/project/penpot/issue/4209)
- Fix Internal error when resending invitation email [Taiga #4212](https://tree.taiga.io/project/penpot/issue/4212)
- Fix PDF exportation order [Taiga #4216](https://tree.taiga.io/project/penpot/issue/4216)
- Fix some typos [Taiga #4215](https://tree.taiga.io/project/penpot/issue/4215)
- Fix "no boards" message in viewer [Taiga #4243](https://tree.taiga.io/project/penpot/issue/4243)
- Fix view mode login size [Taiga #4210](https://tree.taiga.io/project/penpot/issue/4210)

## 1.15.3-beta

### :bug: Bugs fixed

- Fix default value of grow type in texts [Taiga #4034](https://tree.taiga.io/project/penpot/issue/4034)
- Fix error when moving nested frames outside [Taiga #4017](https://tree.taiga.io/project/penpot/issue/4017)
- Fix problem when hovering over nested frames [Taiga #4018](https://tree.taiga.io/project/penpot/issue/4018)
- Fix problem editing rotated texts [Taiga #4026](https://tree.taiga.io/project/penpot/issue/4026)
- Fix problem with texts for non existing fonts [Taiga #4087](https://tree.taiga.io/project/penpot/issue/4087)
- Fix undo after moving layers will wrongly order the layers [Taiga #3344](https://tree.taiga.io/project/penpot/issue/3344)
- Fix grouping typographies by drag & drop does not work (again) [#2203](https://github.com/penpot/penpot/issues/2203)
- Fix when ungrouping, the items previously grouped should ALWAYS remain selected [Taiga #4064](https://tree.taiga.io/project/penpot/issue/4064)
- Change shortcut for "Clear undo" [#2219](https://github.com/penpot/penpot/issues/2219)


## 1.15.2-beta

### :bug: Bugs fixed

- Fix problem with multi-user text editing [Taiga #3446](https://tree.taiga.io/project/penpot/issue/3446)
- Fix path tools blocking elements underneath [#2050](https://github.com/penpot/penpot/issues/2050)
- Fix frame titles deforming when resize [#2207](https://github.com/penpot/penpot/issues/2207)
- Fix export simple line path [#3890](https://tree.taiga.io/project/penpot/issue/3890)
- Fix color-picker recent colors [Taiga #4013](https://tree.taiga.io/project/penpot/issue/4013)

## 1.15.1-beta

### :bug: Bugs fixed

- Fix shadows doesn't work on nested artboards [Taiga #3886](https://tree.taiga.io/project/penpot/issue/3886)
- Fix problems with double-click and selection [Taiga #4005](https://tree.taiga.io/project/penpot/issue/4005)
- Fix mismatch between editor and displayed text in workspace [Taiga #3975](https://tree.taiga.io/project/penpot/issue/3975)
- Fix validation error on text position [Taiga #4010](https://tree.taiga.io/project/penpot/issue/4010)
- Fix objects jitter while scrolling [Github #2167](https://github.com/penpot/penpot/issues/2167)
- Fix on color-picker, click+drag adds lots of recent colors [Taiga #4013](https://tree.taiga.io/project/penpot/issue/4013)
- Fix opening profile URL while signed out takes to "your account" section[Taiga #3976](https://tree.taiga.io/project/penpot/issue/3976)

## 1.15.0-beta

### :boom: Breaking changes & Deprecations

- The `PENPOT_LOGIN_WITH_LDAP` environment variable is finally removed (after
  many version with deprecation). It is replaced with the
  `enable-login-with-ldap` flag.
- The `PENPOT_LDAP_ATTRS_PHOTO` finally removed, it was unused for many
  versions.
- If you are using social login (google, github, gitlab or generic OIDC) you
  will need to ensure to add the following flags respectively to let them
  enabled: `enable-login-with-google`, `enable-login-with-github`,
  `enable-login-with-gitlab` and `enable-login-with-oidc`. If not, they will
  remain disabled after application start independently if you set the client-id
  and client-sectet options.
- The `PENPOT_REGISTRATION_ENABLED` is finally removed in favour of
  `<enable|disable>-registration` flag.
- The OIDC providers are now initialized synchronously, and if you are using the
  discovery mechanism of the generic OIDC integration, the start time of the
  application will depend on how fast the OIDC provider responds to the
  discovery http request.

### :sparkles: New features

- Add some cosmetic changes in viewer mode [Taiga #3688](https://tree.taiga.io/project/penpot/us/3688)
- Allow for nested and rotated boards inside other boards and groups [Taiga #2874](https://tree.taiga.io/project/penpot/us/2874?milestone=319982)
- View mode improvements to enable access and use in different conditions [Taiga #3023](https://tree.taiga.io/project/penpot/us/3023)
- Improved share link options. Now you can allow non-team members to comment and/or inspect [Taiga #3056] (https://tree.taiga.io/project/penpot/us/3056)
- Signin/Signup from shared link [Taiga #3472](https://tree.taiga.io/project/penpot/us/3472)
- Support for import/export binary format [Taiga #2991](https://tree.taiga.io/project/penpot/us/2991)
- Comments positioning [Taiga #2007](https://tree.taiga.io/project/penpot/us/2007)
- Select all inside a group select only the objects at this group level [Taiga #2382](https://tree.taiga.io/project/penpot/issue/2382)
- Make the media maximum upload size configurable

### :bug: Bugs fixed

- Fix viewer scroll problems [Taiga 3403](https://tree.taiga.io/project/penpot/issue/3403)
- Fix hide html options on handoff [Taiga 3533](https://tree.taiga.io/project/penpot/issue/3533)
- Fix share prototypes overlay and stroke [Taiga #3994](https://tree.taiga.io/project/penpot/issue/3994)
- Fix border radious on boolean operations [Taiga #3959](https://tree.taiga.io/project/penpot/issue/3959)
- Fix inconsistent representation of rectangles [Taiga #3977](https://tree.taiga.io/project/penpot/issue/3977)
- Fix recent fonts info [Taiga #3953](https://tree.taiga.io/project/penpot/issue/3953)
- Fix clipped elements affect boards and centering [Taiga #3666](https://tree.taiga.io/project/penpot/issue/3666)
- Fix intro action in multi input [Taiga #3541](https://tree.taiga.io/project/penpot/issue/3541)
- Fix team default image [Taiga #3919](https://tree.taiga.io/project/penpot/issue/3919)
- Fix problem with group coordinates [#2008](https://github.com/penpot/penpot/issues/2008)
- Fix problem with line-height and texts [Taiga #3578](https://tree.taiga.io/project/penpot/issue/3578)
- Fix moving frame-guides outside frames [Taiga #3839](https://tree.taiga.io/project/penpot/issue/3839)
- Fix problem with 180 degree rotations [#2082](https://github.com/penpot/penpot/issues/2082)
- Fix font rendering on grid thumbnails [Taiga #3473](https://tree.taiga.io/project/penpot/issue/3473)
- Fix Drag and drop font assets in groups [Taiga #3763](https://tree.taiga.io/project/penpot/issue/3763)
- Fix copy and paste layers order [Taiga #1617](https://tree.taiga.io/project/penpot/issue/1617)
- Fix unexpected removal of guides on copy&paste frames [Taiga #3887](https://tree.taiga.io/project/penpot/issue/3887) by @andrewzhurov
- Fix props preserving on copy&paste texts [Taiga #3629](https://tree.taiga.io/project/penpot/issue/3629) by @andrewzhurov
- Fix unexpected layers ungrouping on moving it [Taiga #3932](https://tree.taiga.io/project/penpot/issue/3932) by @andrewzhurov
- Fix unexpected exception and behavior on colorpicker with gradients [Taiga #3448](https://tree.taiga.io/project/penpot/issue/3448)
- Fix multiselection with shift not working inside a library group [Taiga #3532](https://tree.taiga.io/project/penpot/issue/3532)
- Fix drag and drop graphic assets in groups [Taiga #4002](https://tree.taiga.io/project/penpot/issue/4002)
- Fix bringing complete file data when launching the export dialog [Taiga #4006](https://tree.taiga.io/project/penpot/issue/4006)

### :arrow_up: Deps updates
### :heart: Community contributions by (Thank you!)

## 1.14.2-beta

### :bug: Bugs fixed

- Fix colors from unlinked libs in color selected widget [Taiga #3712](https://tree.taiga.io/project/penpot/issue/3712)
- Fix fill information not complete when paste plain text [Taiga #3680](https://tree.taiga.io/project/penpot/issue/3680)
- Fix problem when resizing groups [Taiga #3702](https://tree.taiga.io/project/penpot/issue/3702)
- Fix issues on typographies assets grouping [#2073](https://github.com/penpot/penpot/issues/2073)
- Fix text positioning inconsistencies between browsers

## 1.14.1-beta

### :bug: Bugs fixed

- Fix shortcut access in main menu [Taiga #3672](https://tree.taiga.io/project/penpot/issue/3672)
- Fix modify colors in a row in selected colors [Taiga #3653](https://tree.taiga.io/project/penpot/issue/3653)
- Fix crash when double click on viewer assets [Taiga #3625](https://tree.taiga.io/project/penpot/issue/3625)
- Fix right click on typographies assets [Taiga #3638](https://tree.taiga.io/project/penpot/issue/3638)

## 1.14.0-beta

### :sparkles: New features

- Added shortcut panel in workspace [Taiga #36](https://tree.taiga.io/project/penpot/us/36)
- Added selected colors widget in right sidebar [Taiga #2485](https://tree.taiga.io/project/penpot/us/2485)
- Added fixed elements when scrolling [Taiga #1533](https://tree.taiga.io/project/penpot/us/1533)
- Multiple team invitations on onboarding [Taiga #3084](https://tree.taiga.io/project/penpot/us/3084)
- Change text properties position at the sidebar [Taiga #3047](https://tree.taiga.io/project/penpot/us/3047)
- Group assets by drag and drop [Taiga #2831](https://tree.taiga.io/project/penpot/us/2831)
- Navigate to the original link after log in [Taiga #3624](https://tree.taiga.io/project/penpot/issue/3624)

### :bug: Bugs fixed

- Fix menu file not accessible in certain conditions [Taiga #3385](https://tree.taiga.io/project/penpot/issue/3385)
- Remove deprecated menu options [Taiga #3333](https://tree.taiga.io/project/penpot/issue/3333)
- Prototype connection should be under the rules [Taiga #3384](https://tree.taiga.io/project/penpot/issue/3384)
- Fix problem with empty text boxes events [Taiga #3627](https://tree.taiga.io/project/penpot/issue/3627)


## 1.13.5-beta

### :bug: Bugs fixed
- Fix orientation artboard preset not working with differently sized artboards [Taiga #3548](https://tree.taiga.io/project/penpot/issue/3548)
- Fix background on export arboards [Taiga #1991](https://tree.taiga.io/project/penpot/issue/1991)

## 1.13.4-beta

### :bug: Bugs fixed

- Fix undo when drawing curves [Taiga #3523](https://tree.taiga.io/project/penpot/issue/3523)
- Fix issue with text edition and certain fonts (WorkSans, Raleway, ...) and foreign objects [Taiga #3521](https://tree.taiga.io/project/penpot/issue/3521)
- Fix thumbnail generation when concurrent edition [Taiga #3522](https://tree.taiga.io/project/penpot/issue/3522)
- Fix environment import for exporter in Docker
- Fix auto scroll layers in Firefox [Taiga #3531](https://tree.taiga.io/project/penpot/issue/3531)
- Fix base background not visible for imported SVG

## 1.13.3-beta

### :bug: Bugs fixed

- Fix docker dependencies
- Sets invitations expirations to 7 days
- Add safety measure for text positions
- Fix old texts with opacity and no fill
- Remove default font on team change
- Fix github auth without name
- Fix problems with font loading in Firefox 95

## 1.13.2-beta

### :bug: Bugs fixed

- Improved performance when out of focus mode
- Improved performance for thumbnail generation
- Fix problem with out of sync thumbnails

## 1.13.1-beta

### :bug: Bugs fixed

- Fix problem with text positioning
- Fix issue with thumbnail generation before fonts loading
- Fix unable to hide artboards
- Fix problem with fonts cache causing hanging in certain pages

## 1.13.0-beta

### :boom: Breaking changes

- We've changed the behaviour of the border-radius so it works as CSS that [has some limits](https://www.w3.org/TR/css-backgrounds-3/#corner-overlap).
- Now exported text are SVG's native `text` tag instead of paths. This could break when opening the file depending on your engine. Some SVG's may require fonts to be installed at system level.

### :sparkles: New features

- Search and filter layers [Taiga #2564](https://tree.taiga.io/project/penpot/us/2564)
- Exporting big files flow [Taiga #2218](https://tree.taiga.io/project/penpot/us/2218)
- Multiexport from main menu [Taiga #520](https://tree.taiga.io/project/penpot/us/28541)
- Multiexport assets (aka bulk export) [Taiga #520](https://tree.taiga.io/project/penpot/us/520)
- Set the artboard layer fixed at the top side of the layers [Taiga #2636](https://tree.taiga.io/project/penpot/us/2636)
- Set an artboard as the file thumbnail [Taiga #1526](https://tree.taiga.io/project/penpot/us/1526)
- Social login redesign [Taiga #2974](https://tree.taiga.io/project/penpot/task/2974)
- Add border radius to artboards [Taiga #2056](https://tree.taiga.io/project/penpot/us/2056)
- Allow send multiple team invitations at once [Taiga #2798](https://tree.taiga.io/project/penpot/us/2798)
- Persist color palette and color picker across refresh [Taiga #1660](https://tree.taiga.io/project/penpot/issue/1660)
- Ability to add multiple strokes to a shape [Taiga #2778](https://tree.taiga.io/project/penpot/us/2778)
- Scroll to selected size in font size selector [Taiga #2825](https://tree.taiga.io/project/penpot/us/2825)
- Add new invitations section [Taiga #2797](https://tree.taiga.io/project/penpot/us/2797)
- Ability to add multiple fills to a shape [Taiga #1394](https://tree.taiga.io/project/penpot/us/1394)
- Team members redesign [Taiga #2283](https://tree.taiga.io/project/penpot/us/2283)
- New focus mode in workspace [Taiga #2748](https://tree.taiga.io/project/penpot/us/2748)
- Changed text shapes to be displayed as natives SVG text elements [Taiga #2759](https://tree.taiga.io/project/penpot/us/2759)
- Texts now can have strokes, multiple fills and can be used as masks
- Add the ability to specify the attribute for retrieve the email on OIDC integration [#1460](https://github.com/penpot/penpot/issues/1460)
- Allow registration with invitation token when registration is disabled
- Add the ability to disable standard, password login [Taiga #2999](https://tree.taiga.io/project/penpot/us/2999)
- Don't stop SVG import when an image cannot be imported [#1531](https://github.com/penpot/penpot/issues/1531)
- Show Penpot color in Safari tab bar [#1803](https://github.com/penpot/penpot/issues/1803)
- Added option to disable snap to pixel and improved behaviour for sub-pixel drawing [#2552](https://tree.taiga.io/project/penpot/us/2552)
- Delete guides while supr on hover [#2823](https://tree.taiga.io/project/penpot/us/2823)
- Opt-in subscription on on-premise instances [#2772](https://tree.taiga.io/project/penpot/us/2772)
- Optimizations in frame thumbnails [#3147](https://tree.taiga.io/project/penpot/us/3147)

### :bug: Bugs fixed

- Fix typo in viewer comment section [Taiga #3401](https://tree.taiga.io/project/penpot/issue/3401)
- Do not show team-up modal for users already on a team [Taiga #3311](https://tree.taiga.io/project/penpot/issue/3311)
- Constraints are not well assigned when default and multiselection [Taiga #3069](https://tree.taiga.io/project/penpot/issue/3069)
- Duplicate artboards create new flows if needed [Taiga #2221](https://tree.taiga.io/project/penpot/issue/2221)
- Round the size values on handoff to two decimals [Taiga #3227](https://tree.taiga.io/project/penpot/issue/3227)
- Fix paste shapes while editing text [Taiga #2396](https://tree.taiga.io/project/penpot/issue/2396)
- Round the size values on handoff to two decimals [Taiga #3227](https://tree.taiga.io/project/penpot/issue/3227)
- Fix blend modes ignored in component updates [Taiga #2626](https://tree.taiga.io/project/penpot/issue/2626)
- Fix internal error when hoverin over shape [Taiga #3237](https://tree.taiga.io/project/penpot/issue/3237)
- Fix mouse leave in handoff close overlay animation breaks [Taiga #3173](https://tree.taiga.io/project/penpot/issue/3173)
- Fix different behaviour during image drag [Taiga #2279](https://tree.taiga.io/project/penpot/issue/2279)
- Fix hidden file name on import [Taiga #3172](https://tree.taiga.io/project/penpot/issue/3172)
- Fix unnecessary scrollbars at the color list [Taiga #3211](https://tree.taiga.io/project/penpot/issue/3211)
- "Show in exports" is showing in multiselections [Taiga #3194](https://tree.taiga.io/project/penpot/issue/3194)
- Edit file name navigates to the file workspace [Taiga #3183](https://tree.taiga.io/project/penpot/issue/3183)
- Fix scroll into view behind fixed element [Taiga #3170](https://tree.taiga.io/project/penpot/issue/3170)
- Fix sidebar icon in viewer mode [Taiga #3184](https://tree.taiga.io/project/penpot/issue/3184)
- Fix send to back several shapes at a time [Taiga #3077](https://tree.taiga.io/project/penpot/issue/3077)
- Fix duplicate multi selected elements [Taiga #3155](https://tree.taiga.io/project/penpot/issue/3155)
- Fix add fills to artboard modify children [Taiga #3151](https://tree.taiga.io/project/penpot/issue/3151)
- Avoid numeric inputs to allow big numbers [Taiga #2858](https://tree.taiga.io/project/penpot/issue/2858)
- Fix component context menu size [Taiga #2480](https://tree.taiga.io/project/penpot/issue/2480)
- Add shadow to artboard make it lose the fill [Taiga #3139](https://tree.taiga.io/project/penpot/issue/3139)
- Avoid numeric inputs to change its value without focusing them [Taiga #3140](https://tree.taiga.io/project/penpot/issue/3140)
- Fix comments modal when changing pages [Taiga #2597](https://tree.taiga.io/project/penpot/issue/2508)
- Copy paste inside a text layer leaves pasted text transparent [Taiga #3096](https://tree.taiga.io/project/penpot/issue/3096)
- On dashboard enter on empty search refresh the page [Taiga #2597](https://tree.taiga.io/project/penpot/issue/2597)
- Pencil cursor changes when activated [Taiga #2276](https://tree.taiga.io/project/penpot/issue/2276)
- Fix icon placement in Mixed message [Taiga #3037](https://tree.taiga.io/project/penpot/issue/3037)
- Fix scroll in comment section [Taiga #3068](https://tree.taiga.io/project/penpot/issue/3068)
- Remove a decimal sets value to 0 [Taiga #3059](https://tree.taiga.io/project/penpot/issue/3054)
- Go to style library file to edit in a new tab [Taiga #2639](https://tree.taiga.io/project/penpot/issue/2639)
- Inner shadow with border not working properly [Taiga #2883](https://tree.taiga.io/project/penpot/issue/2883)
- Fix ellipsis in long page names [Taiga #2962](https://tree.taiga.io/project/penpot/issue/2962)
- Fix color palette animation [Taiga #2852](https://tree.taiga.io/project/penpot/issue/2852)
- Fix display code icon on preview hover [Taiga #2838](https://tree.taiga.io/project/penpot/us/2838)
- Fix crash on iOS when displaying viewer [#1522](https://github.com/penpot/penpot/issues/1522)
- Fix problem when importing a SVG with text [#1532](https://github.com/penpot/penpot/issues/1532)
- Fix problem when adding shadows to imported text [#Taiga 3057](https://tree.taiga.io/project/penpot/issue/3057)
- Fix problem when importing SVG's with uses with overriding properties [#Taiga 2884](https://tree.taiga.io/project/penpot/issue/2884)
- Fix inconsistency with radius in SVG an CSS [#1587](https://github.com/penpot/penpot/issues/1587)
- Fix clickable area in layers [#1680](https://github.com/penpot/penpot/issues/1680)
- Fix problems with trackpad zoom and scroll in MacOS [#1161](https://github.com/penpot/penpot/issues/1161)
- Fix problem with copy/paste in Safari [#1209](https://github.com/penpot/penpot/issues/1209)
- Fix paste ordering for frames not being respected [Taiga #3097](https://tree.taiga.io/project/penpot/issue/3097)
- Improved command support for MacOS [Taiga #2789](https://tree.taiga.io/project/penpot/issue/2789)
- Fix shift+2 shortcut in MacOS with non-english keyboards [Taiga #3038](https://tree.taiga.io/project/penpot/issue/3038)
- Some fixes to SVG imports [Taiga #3122](https://tree.taiga.io/project/penpot/issue/3122) [#1720](https://github.com/penpot/penpot/issues/1720) [Taiga #2884](https://tree.taiga.io/project/penpot/issue/2884)
- Fix drag guides to delete target area [#1679](https://github.com/penpot/penpot/issues/1679)
- Fix undo when rotating groups [Taiga #3136](https://tree.taiga.io/project/penpot/issue/3136)
- Fix component name in sidebar widget [Taiga #3144](https://tree.taiga.io/project/penpot/issue/3144)
- Fix resize rotated shape with top&down constraints [Taiga #3167](https://tree.taiga.io/project/penpot/issue/3167)
- Fix multi user not working [Taiga #3195](https://tree.taiga.io/project/penpot/issue/3195)
- Fix guides are not duplicated with the artboard [Taiga #3072](https://tree.taiga.io/project/penpot/issue/3072)
- Fix problem when changing group size with decimal values [Taiga #3203](https://tree.taiga.io/project/penpot/issue/3203)
- Fix error when drawing curves with only one point [Taiga #3282](https://tree.taiga.io/project/penpot/issue/3282)
- Fix issue with paste ordering sometimes not being respected [Taiga #3268](https://tree.taiga.io/project/penpot/issue/3268)
- Fix problem when export/importing guides attached to frame [#1838](https://github.com/penpot/penpot/issues/1838)
- Fix problem when resizing a group with texts with auto-width/height [#3171](https://tree.taiga.io/project/penpot/issue/3171)

### :arrow_up: Deps updates
### :heart: Community contributions by (Thank you!)

## 1.12.4-beta

### :bug: Bugs fixed

- Fix crash on iOS when displaying viewer [#1522](https://github.com/penpot/penpot/issues/1522)
- Fix problems with trackpad zoom and scroll in MacOS [#1161](https://github.com/penpot/penpot/issues/1161)
- Fix problem with copy/paste in Safari [#1209](https://github.com/penpot/penpot/issues/1209)
- Improved command support for MacOS [Taiga #2789](https://tree.taiga.io/project/penpot/issue/2789)
- Fix shift+2 shortcut in MacOS with non-english keyboards [Taiga #3038](https://tree.taiga.io/project/penpot/issue/3038)

## 1.12.3-beta

### :bug: Bugs fixed

- Fix issue with shift+select to deselect shapes [Taiga #3154](https://tree.taiga.io/project/penpot/issue/3154)
- Fix issue with drag-select shapes  [Taiga #3165](https://tree.taiga.io/project/penpot/issue/3165)
- Fix issue on password persistence after registration process on private instances

## 1.12.2-beta

### :bug: Bugs fixed

- Fix issue with guides over shape handlers [Taiga #3032](https://tree.taiga.io/project/penpot/issue/3032)
- Fix problem with shift+ctrl+click to select [#1671](https://github.com/penpot/penpot/issues/1671)
- Fix ellipsis in long page names [Taiga #2962](https://tree.taiga.io/project/penpot/issue/2962)

## 1.12.1-beta

### :bug: Bugs fixed

- Fix length of names in sidebar [Taiga #2962](https://tree.taiga.io/project/penpot/issue/2962)
- Fix issues on loki integration


## 1.12.0-beta

### :boom: Breaking changes

### :sparkles: New features

- Open feedback in a new window [Taiga #2901](https://tree.taiga.io/project/penpot/us/2901)
- Improve usage of file menu [Taiga #2853](https://tree.taiga.io/project/penpot/us/2853)
- Rotation to snap to 15º intervals with shift [Taiga #2437](https://tree.taiga.io/project/penpot/issue/2437)
- Support border radius and stroke properties for images [Taiga #497](https://tree.taiga.io/project/penpot/us/497)
- Disallow using same password as user email [Taiga #2454](https://tree.taiga.io/project/penpot/us/2454)
- Add configurable nudge amount [Taiga #910](https://tree.taiga.io/project/penpot/us/910)
- Add stroke properties for image shapes [Taiga #497](https://tree.taiga.io/project/penpot/us/497)
- On user settings, hide the theme selector as long as we only have one theme [Taiga #2610](https://tree.taiga.io/project/penpot/us/2610)
- Automatically open comments from dashboard notifications [Taiga #2605](https://tree.taiga.io/project/penpot/us/2605)
- Enhance the behaviour of the artboards list on view mode [Taiga #2634](https://tree.taiga.io/project/penpot/us/2634)
- Add recent used fonts in font selection widget [Taiga #1381](https://tree.taiga.io/project/penpot/us/1381)
- Allow to align items relative to groups [Taiga #2533](https://tree.taiga.io/project/penpot/us/2533)
- Scroll bars [Taiga #2550](https://tree.taiga.io/project/penpot/task/2550)
- Add select layer option to context menu [Taiga #2474](https://tree.taiga.io/project/penpot/us/2474)
- Guides [Taiga #290](https://tree.taiga.io/project/penpot/us/290)
- Improve file menu by adding semantically groups [Github #1203](https://github.com/penpot/penpot/issues/1203)
- Add update components in bulk option in context menu [Taiga #1975](https://tree.taiga.io/project/penpot/us/1975)
- Create first E2E tests [Taiga #2608](https://tree.taiga.io/project/penpot/task/2608), [Taiga #2608](https://tree.taiga.io/project/penpot/task/2608)
- Redesign of workspace toolbars [Taiga #2319](https://tree.taiga.io/project/penpot/us/2319)
- Graphic Tablet usability improvements [Taiga #1913](https://tree.taiga.io/project/penpot/us/1913)
- Improved mouse collision detection for groups and text shapes [Taiga #2452](https://tree.taiga.io/project/penpot/us/2452), [Taiga #2453](https://tree.taiga.io/project/penpot/us/2453)
- Add support for alternative S3 storage providers and all aws regions [#1267](https://github.com/penpot/penpot/issues/1267)

### :bug: Bugs fixed

- Fixed ungroup typography when editing it [Taiga #2391](https://tree.taiga.io/project/penpot/issue/2391)
- Fixed error when trying to post an empty comment [Taiga #2603](https://tree.taiga.io/project/penpot/issue/2603)
- Fixed missing translation strings [Taiga #2786](https://tree.taiga.io/project/penpot/issue/2786)
- Fixed color palette outside viewport [Taiga #2715](https://tree.taiga.io/project/penpot/issue/2715)
- Fixed missing translate string [Taiga #2780](https://tree.taiga.io/project/penpot/issue/2780)
- Fixed handoff shadow type text [Taiga #2717](https://tree.taiga.io/project/penpot/issue/2717)
- Fixed components get "dirty" marker when moved [Taiga #2764](https://tree.taiga.io/project/penpot/issue/2764)
- Fixed cannot align objects in a group that is not part of a frame [Taiga #2762](https://tree.taiga.io/project/penpot/issue/2762)
- Fix problem with double click on exit path editing [Taiga #2906](https://tree.taiga.io/project/penpot/issue/2906)
- Fixed alignment of layers with children [Taiga #2862](https://tree.taiga.io/project/penpot/issue/2862)

### :heart: Community contributions by (Thank you!)

- Cleanup unused static images (by @rhcarvalho) [#1561](https://github.com/penpot/penpot/pull/1561)
- Compress static images to save space (by @rhcarvalho) [#1562](https://github.com/penpot/penpot/pull/1562)

## 1.11.2-beta

### :bug: Bugs fixed

- Fix issue on handling empty content on boolean shapes
- Fix race condition issue on component renaming
- Handle EOF errors on writing streamed response
- Handle EOF errors on websocket send/ping methods
- Disable parallel upload of file media on import (causes too much
  contention on the rlimit subsistem that does not works as expected
  on high load).

### :sparkles: New features

- Add health check endpoint on API
- Increase default max connection pool size to 60
- Reduce resource usage of the error reporter.

## 1.11.1-beta

### :bug: Bugs fixed

- Fix issue related to default http host config value.
- Fix issue on rendering frames on firefox.

### :arrow_up: Deps updates

- Update nodejs version to 16.13.1 on docker images.

## 1.11.0-beta

### :sparkles: New features

- Add an option to hide artboards names on the viewport [Taiga #2034](https://tree.taiga.io/project/penpot/issue/2034)
- Limit pasted object position to container boundaries [Taiga #2449](https://tree.taiga.io/project/penpot/us/2449)
- Add new options for zoom widget in workspace and viewer mode [Taiga #896](https://tree.taiga.io/project/penpot/us/896)
- Allow decimals on stroke width and positions [Taiga #2035](https://tree.taiga.io/project/penpot/issue/2035)
- Ability to ignore background when exporting an artboard [Taiga #1395](https://tree.taiga.io/project/penpot/us/1395)
- Show color hex or name on hover [Taiga #2413](https://tree.taiga.io/project/penpot/us/2413)
- Add shortcut to create artboard from selected objects [Taiga #2412](https://tree.taiga.io/project/penpot/us/2412)
- Add shortcut for opacity [Taiga #2442](https://tree.taiga.io/project/penpot/us/2442)
- Setting fill automatically for new texts [Taiga #2441](https://tree.taiga.io/project/penpot/us/2441)
- Add shortcut to move action [Github #1213](https://github.com/penpot/penpot/issues/1213)
- Add alt as mod key to add stroke color from library menu [Taiga #2207](https://tree.taiga.io/project/penpot/us/2207)
- Add detach in bulk option to context menu [Taiga #2210](https://tree.taiga.io/project/penpot/us/2210)
- Add penpot look and feel to multiuser cursors [Taiga #1387](https://tree.taiga.io/project/penpot/us/1387)
- Add actions to go to main component context menu option [Taiga #2053](https://tree.taiga.io/project/penpot/us/2053)
- Add contrast between component select color and shape select color [Taiga #2121](https://tree.taiga.io/project/penpot/issue/2121)
- Add animations in interactions [Taiga #2244](https://tree.taiga.io/project/penpot/us/2244)
- Add performance improvements on .penpot file import process [Taiga #2497](https://tree.taiga.io/project/penpot/us/2497)
- On team settings set color of members count to black [Taiga #2607](https://tree.taiga.io/project/penpot/us/2607)

### :bug: Bugs fixed

- Fix remove gradient if any when applying color from library [Taiga #2299](https://tree.taiga.io/project/penpot/issue/2299)
- Fix Enter as key action to exit edit path [Taiga #2444](https://tree.taiga.io/project/penpot/issue/2444)
- Fix add fill color from palette to groups and components [Taiga #2313](https://tree.taiga.io/project/penpot/issue/2313)
- Fix default project name in all languages [Taiga #2280](https://tree.taiga.io/project/penpot/issue/2280)
- Fix line-height and letter-spacing inputs to allow negative values [Taiga #2381](https://tree.taiga.io/project/penpot/issue/2381)
- Fix typo in Handoff tooltip [Taiga #2428](https://tree.taiga.io/project/penpot/issue/2428)
- Fix crash when pressing Shift+1 on empty file [#1435](https://github.com/penpot/penpot/issues/1435)
- Fix masked group resize strange behavior [Taiga #2317](https://tree.taiga.io/project/penpot/issue/2317)
- Fix problems when exporting all artboards [Taiga #2234](https://tree.taiga.io/project/penpot/issue/2234)
- Fix problems with team management [#1353](https://github.com/penpot/penpot/issues/1353)
- Fix problem when importing in shared libraries [#1362](https://github.com/penpot/penpot/issues/1362)
- Fix problem with join nodes [#1422](https://github.com/penpot/penpot/issues/1422)
- After team onboarding importing a file will import into the team drafts [Taiga #2408](https://tree.taiga.io/project/penpot/issue/2408)
- Fix problem exporting shapes from handoff mode [Taiga #2386](https://tree.taiga.io/project/penpot/issue/2386)
- Fix lock/hide elements in context menu when multiples shapes selected [Taiga #2340](https://tree.taiga.io/project/penpot/issue/2340)
- Fix problem with booleans [Taiga #2356](https://tree.taiga.io/project/penpot/issue/2356)
- Fix line-height/letter-spacing inputs behaviour [Taiga #2331](https://tree.taiga.io/project/penpot/issue/2331)
- Fix dotted style in strokes [Taiga #2312](https://tree.taiga.io/project/penpot/issue/2312)
- Fix problem when resizing texts inside groups [Taiga #2310](https://tree.taiga.io/project/penpot/issue/2310)
- Fix problem with multiple exports [Taiga #2468](https://tree.taiga.io/project/penpot/issue/2468)
- Allow import to continue from recoverable failures [#1412](https://github.com/penpot/penpot/issues/1412)
- Improved behaviour on text options when not text is selected [Taiga #2390](https://tree.taiga.io/project/penpot/issue/2390)
- Fix decimal numbers in export viewbox [Taiga #2290](https://tree.taiga.io/project/penpot/issue/2290)
- Right click over artboard name to open its menu [Taiga #1679](https://tree.taiga.io/project/penpot/issue/1679)
- Make the default session cookue use SameSite=Lax instead of Strict (causes some issues in latest versions of Chrome)
- Fix "open in new tab" on dashboard [Taiga #2235](https://tree.taiga.io/project/penpot/issue/2355)
- Changing pages while comments activated will not close the panel [#1350](https://github.com/penpot/penpot/issues/1350)
- Fix navigate comments in right sidebar [Taiga #2163](https://tree.taiga.io/project/penpot/issue/2163)
- Fix keep name of component equal to the shape name [Taiga #2341](https://tree.taiga.io/project/penpot/issue/2341)
- Fix lossing changes when changing selection and an input was already changed [Taiga #2329](https://tree.taiga.io/project/penpot/issue/2329), [Taiga #2330](https://tree.taiga.io/project/penpot/issue/2330)
- Fix blur input field when click on viewport [Taiga #2164](https://tree.taiga.io/project/penpot/issue/2164)
- Fix default page id in workspace [Taiga #2205](https://tree.taiga.io/project/penpot/issue/2205)
- Fix problem when importing a file with grids [Taiga #2314](https://tree.taiga.io/project/penpot/issue/2314)
- Fix problem with imported svgs with filters [Taiga #2478](https://tree.taiga.io/project/penpot/issue/2478)
- Fix issues when updating selrect in paths [Taiga #2366](https://tree.taiga.io/project/penpot/issue/2366)
- Fix scroll jumps in handoff mode [Taiga #2383](https://tree.taiga.io/project/penpot/issue/2383)
- Fix handoff text with opacity [Taiga #2384](https://tree.taiga.io/project/penpot/issue/2384)
- Restored rules color [Taiga #2460](https://tree.taiga.io/project/penpot/issue/2460)
- Fix thumbnail not taking frame blending mode [Taiga #2301](https://tree.taiga.io/project/penpot/issue/2301)
- Fix import/export with SVG edge cases [Taiga #2389](https://tree.taiga.io/project/penpot/issue/2389)
- Avoid modifying component when moving into a group [Taiga #2534](https://tree.taiga.io/project/penpot/issue/2534)
- Show correctly group types label in handoff [Taiga #2482](https://tree.taiga.io/project/penpot/issue/2482)
- Display view mode buttons always centered in viewer [#Taiga 2466](https://tree.taiga.io/project/penpot/issue/2466)
- Fix default profile image generation issue [Taiga #2601](https://tree.taiga.io/project/penpot/issue/2601)
- Fix edit blur attributes for multiselection [Taiga #2625](https://tree.taiga.io/project/penpot/issue/2625)
- Fix auto hide header in viewer full screen [Taiga #2632](https://tree.taiga.io/project/penpot/issue/2632)
- Fix zoom in/out after fit or fill [Taiga #2630](https://tree.taiga.io/project/penpot/issue/2630)
- Normalize zoom levels in workspace and viewer [Taiga #2631](https://tree.taiga.io/project/penpot/issue/2631)
- Avoid empty names in projects, files and pages [Taiga #2594](https://tree.taiga.io/project/penpot/issue/2594)
- Fix "move to" menu when duplicated team or project names [Taiga #2655](https://tree.taiga.io/project/penpot/issue/2655)
- Fix ungroup a component leaves an asterisk in layers [Taiga #2694](https://tree.taiga.io/project/penpot/issue/2694)

### :arrow_up: Deps updates

- Update devenv docker image dependencies

### :heart: Community contributions by (Thank you!)

- Spelling fixes (by @jsoref) [#1340](https://github.com/penpot/penpot/pull/1340)
- Explain folders in components (by @candideu) [Penpot-docs #42](https://github.com/penpot/penpot-docs/pull/42)
- Readability improvements of user guide (by @PaulSchulz) [Penpot-docs #50](https://github.com/penpot/penpot-docs/pull/50)

## 1.10.4-beta

### :sparkles: Enhancements

- Allow parametrice file snapshoting interval

### :bug: Bugs fixed

- Fix issue on :mov-object change impl
- Minor fix on how file changes log is persisted
- Fix many issues on error reporting

## 1.10.3-beta

### :sparkles: Enhancements

- Make all logging asynchronous, this avoid some overhead on jetty threads at cost of logging latency.
- Increase default session time to 15 days.

### :bug: Bugs fixed

- Fix unexpected exception on saving pages with default grids [#2409](https://tree.taiga.io/project/penpot/issue/2409)
- Fix react warnings on setting size 1 on row and column grids.
- Fix minor issues on ZMQ logging listener (used in error reporting service)
- Remove "ALPHA" from the code.
- Fix value and nil handling on numeric-input component. This fixes many issues related to typography, components, etc. renaming.
- Fix NPE on email complains processing.
- Fix white page after leaving a team.
- Fix missing leave team button outside members page.

### :arrow_up: Deps updates

- Update log4j2 dependency.

## 1.10.2-beta

### :bug: Bugs fixed

- Fix corner case issues with media file uploads.
- Fix issue with default page grids validation.
- Fix issue related to some raceconditions on workspace navigation events.

### :arrow_up: Deps updates

- Update log4j2 dependency.

## 1.10.1-beta

### :bug: Bugs fixed

- Fix problems with team management [#1353](https://github.com/penpot/penpot/issues/1353)

## 1.10.0-beta

### :boom: Breaking changes

- The initial project / data mechanism (not documented) has been
  disabled. Is the mechanism used for creating initial project on user
  signup. With the new onboarding approach, this subsystem is no
  longer needed and is disabled.

### :sparkles: New features

- Allow ungroup groups in bulk [Taiga #2211](https://tree.taiga.io/project/penpot/us/2211)
- Enhance corner radius behavior [Taiga #2190](https://tree.taiga.io/project/penpot/issue/2190)
- Allow preserve scroll position in interactions [Taiga #2250](https://tree.taiga.io/project/penpot/us/2250)
- Add new onboarding modals.

### :bug: Bugs fixed

- Fix problem with exporting before the document is saved [Taiga #2189](https://tree.taiga.io/project/penpot/issue/2189)
- Fix undo stacking when changing color from color-picker [Taiga #2191](https://tree.taiga.io/project/penpot/issue/2191)
- Fix pages dropdown in viewer [Taiga #2087](https://tree.taiga.io/project/penpot/issue/2087)
- Fix problem when exporting texts with gradients or opacity [Taiga #2200](https://tree.taiga.io/project/penpot/issue/2200)
- Fix problem with view mode comments [Taiga #2226](https://tree.taiga.io/project/penpot/issue/2226)
- Disallow to create a component when already has one [Taiga #2237](https://tree.taiga.io/project/penpot/issue/2237)
- Add ellipsis in long labels for input fields [Taiga #2224](https://tree.taiga.io/project/penpot/issue/2224)
- Fix problem with text rendering on export [Taiga #2223](https://tree.taiga.io/project/penpot/issue/2223)
- Fix problem when flattening booleans losing styles [Taiga #2217](https://tree.taiga.io/project/penpot/issue/2217)
- Add shortcuts to boolean icons popups [Taiga #2220](https://tree.taiga.io/project/penpot/issue/2220)
- Fix a worker error when transforming a rectangle into path
- Fix max/min values for opacity fields [Taiga #2183](https://tree.taiga.io/project/penpot/issue/2183)
- Fix viewer comment position when zoom applied [Taiga #2240](https://tree.taiga.io/project/penpot/issue/2240)
- Remove change style on hover for options [Taiga #2172](https://tree.taiga.io/project/penpot/issue/2172)
- Fix problem in viewer with dropdowns when comments active [#1303](https://github.com/penpot/penpot/issues/1303)
- Add placeholder to create shareable link
- Fix project files count not refreshing correctly after import [Taiga #2216](https://tree.taiga.io/project/penpot/issue/2216)
- Remove button after import process finish [Taiga #2215](https://tree.taiga.io/project/penpot/issue/2215)
- Fix problem with styles in the viewer [Taiga #2467](https://tree.taiga.io/project/penpot/issue/2467)
- Fix default state in viewer [Taiga #2465](https://tree.taiga.io/project/penpot/issue/2465)
- Fix division by zero in bool operation [Taiga #2349](https://tree.taiga.io/project/penpot/issue/2349)

### :heart: Community contributions by (Thank you!)

- To the translation community for the hard work on making penpot
  available on so many languages.
- Guide to integrate with Azure Directory (by @skrzyneckik) [Penpot-docs #33](https://github.com/penpot/penpot-docs/pull/33)
- Improve libraries section readability (by @PaulSchulz) [Penpot-docs #39](https://github.com/penpot/penpot-docs/pull/39)

## 1.9.0-alpha

### :boom: Breaking changes

- Some stroke-caps can change behaviour.
- Text display bug fix could potentially make some texts jump a line.

### :sparkles: New features

- Add boolean shapes: intersections, unions, difference and exclusions[Taiga #748](https://tree.taiga.io/project/penpot/us/748)
- Add advanced prototyping [Taiga #244](https://tree.taiga.io/project/penpot/us/244)
- Add multiple flows [Taiga #2091](https://tree.taiga.io/project/penpot/us/2091)
- Change order of the teams menu so it's in the joined time order.

### :bug: Bugs fixed

- Enhance duplicating prototype connections behaviour [Taiga #2093](https://tree.taiga.io/project/penpot/us/2093)
- Ignore constraints in horizontal or vertical flip [Taiga #2038](https://tree.taiga.io/project/penpot/issue/2038)
- Fix color and typographies refs lost when duplicated file [Taiga #2165](https://tree.taiga.io/project/penpot/issue/2165)
- Fix problem with overflow dropdown on stroke-cap [#1216](https://github.com/penpot/penpot/issues/1216)
- Fix menu context for single element nested in components [#1186](https://github.com/penpot/penpot/issues/1186)
- Fix error screen when operations over comments fail [#1219](https://github.com/penpot/penpot/issues/1219)
- Fix undo problem when changing typography/color from library [#1230](https://github.com/penpot/penpot/issues/1230)
- Fix problem with text margin while rendering [#1231](https://github.com/penpot/penpot/issues/1231)
- Fix problem with masked texts on exporting [Taiga #2116](https://tree.taiga.io/project/penpot/issue/2116)
- Fix text editor enter behaviour with centered texts [Taiga #2126](https://tree.taiga.io/project/penpot/issue/2126)
- Fix residual stroke on imported svg [Taiga #2125](https://tree.taiga.io/project/penpot/issue/2125)
- Add links for terms of service and privacy policy in register checkbox [Taiga #2020](https://tree.taiga.io/project/penpot/issue/2020)
- Allow three character hex and web colors in color picker hex input [#1184](https://github.com/penpot/penpot/issues/1184)
- Allow lowercase search for fonts [#1180](https://github.com/penpot/penpot/issues/1180)
- Fix group renaming problem [Taiga #1969](https://tree.taiga.io/project/penpot/issue/1969)
- Fix export group with shadows on children [Taiga #2036](https://tree.taiga.io/project/penpot/issue/2036)
- Fix zoom context menu in viewer [Taiga #2041](https://tree.taiga.io/project/penpot/issue/2041)
- Fix stroke caps adjustments in relation with stroke size [Taiga #2123](https://tree.taiga.io/project/penpot/issue/2123)
- Fix problem duplicating paths [Taiga #2147](https://tree.taiga.io/project/penpot/issue/2147)
- Fix problem inheriting attributes from SVG root when importing [Taiga #2124](https://tree.taiga.io/project/penpot/issue/2124)
- Fix problem with lines and inside/outside stroke [Taiga #2146](https://tree.taiga.io/project/penpot/issue/2146)
- Add stroke width in selection calculation [Taiga #2146](https://tree.taiga.io/project/penpot/issue/2146)
- Fix shift+wheel to horizontal scrolling in MacOS [#1217](https://github.com/penpot/penpot/issues/1217)
- Fix path stroke is not working properly with high thickness [Taiga #2154](https://tree.taiga.io/project/penpot/issue/2154)
- Fix bug with transformation operations [Taiga #2155](https://tree.taiga.io/project/penpot/issue/2155)
- Fix bug in firefox when a text box is inside a mask [Taiga #2152](https://tree.taiga.io/project/penpot/issue/2152)
- Fix problem with stroke inside/outside [Taiga #2186](https://tree.taiga.io/project/penpot/issue/2186)
- Fix masks export area [Taiga #2189](https://tree.taiga.io/project/penpot/issue/2189)
- Fix paste in place in artboards [Taiga #2188](https://tree.taiga.io/project/penpot/issue/2188)
- Fix font size input stuck on selection change [Taiga #2184](https://tree.taiga.io/project/penpot/issue/2184)
- Fix stroke cut on shapes export [Taiga #2171](https://tree.taiga.io/project/penpot/issue/2171)
- Fix no color when boolean with an SVG [Taiga #2193](https://tree.taiga.io/project/penpot/issue/2193)
- Fix unlink color styles at strokes [Taiga #2206](https://tree.taiga.io/project/penpot/issue/2206)

### :arrow_up: Deps updates

### :heart: Community contributions by (Thank you!)

- To the translation community for the hard work on making penpot
  available on so many languages.

## 1.8.4-alpha

### :bug: Bugs fixed

- Fix problem importing components [Taiga #2151](https://tree.taiga.io/project/penpot/issue/2151)

## 1.8.3-alpha

### :sparkles: New features

- Adds progress report to importing process.

## 1.8.2-alpha

### :bug: Bugs fixed

- Fix problem with masking images in viewer [#1238](https://github.com/penpot/penpot/issues/1238)

## 1.8.1-alpha

### :bug: Bugs fixed

- Fix project renaming issue (and some other related to the same underlying bug)
- Fix internal exception on audit log persistence layer.
- Set proper environment variable on docker images for chrome executable.
- Fix internal metrics on websocket connections.

## 1.8.0-alpha

### :boom: Breaking changes

- This release includes a new approach for handling share links, and
  this feature is incompatible with the previous one. This means that
  all the public share links generated previously will stop working.

### :sparkles: New features

- Add tooltips to color picker tabs [Taiga #1814](https://tree.taiga.io/project/penpot/us/1814)
- Add styling to the end point of any open paths [Taiga #1107](https://tree.taiga.io/project/penpot/us/1107)
- Allow to zoom with ctrl + middle button [Taiga #1428](https://tree.taiga.io/project/penpot/us/1428)
- Auto placement of duplicated objects [Taiga #1386](https://tree.taiga.io/project/penpot/us/1386)
- Enable penpot SVG metadata only when exporting complete files [Taiga #1914](https://tree.taiga.io/project/penpot/us/1914?milestone=295883)
- Export to PDF all artboards of one page [Taiga #1895](https://tree.taiga.io/project/penpot/us/1895)
- Go to a undo step clicking on a history element of the list [Taiga #1374](https://tree.taiga.io/project/penpot/us/1374)
- Increment font size by 10 with shift+arrows [1047](https://github.com/penpot/penpot/issues/1047)
- New shortcut to detach components Ctrl+Shift+K [Taiga #1799](https://tree.taiga.io/project/penpot/us/1799)
- Set email inputs to type "email", to aid keyboard entry [Taiga #1921](https://tree.taiga.io/project/penpot/issue/1921)
- Use shift+move to move element orthogonally [#823](https://github.com/penpot/penpot/issues/823)
- Use space + mouse drag to pan, instead of only space [Taiga #1800](https://tree.taiga.io/project/penpot/us/1800)
- Allow navigate through pages on the viewer [Taiga #1550](https://tree.taiga.io/project/penpot/us/1550)
- Allow create share links with specific pages [Taiga #1844](https://tree.taiga.io/project/penpot/us/1844)

### :bug: Bugs fixed

- Prevent adding numeric suffix to layer names when not needed [Taiga #1929](https://tree.taiga.io/project/penpot/us/1929)
- Prevent deleting or moving the drafts project [Taiga #1935](https://tree.taiga.io/project/penpot/issue/1935)
- Fix problem with zoom and selection [Taiga #1919](https://tree.taiga.io/project/penpot/issue/1919)
- Fix problem with borders on shape export [#1092](https://github.com/penpot/penpot/issues/1092)
- Fix thumbnail cropping issue [Taiga #1964](https://tree.taiga.io/project/penpot/issue/1964)
- Fix repeated fetch on file selection [Taiga #1933](https://tree.taiga.io/project/penpot/issue/1933)
- Fix rename typography on text options [Taiga #1963](https://tree.taiga.io/project/penpot/issue/1963)
- Fix problems with order in groups [Taiga #1960](https://tree.taiga.io/project/penpot/issue/1960)
- Fix SVG components preview [#1134](https://github.com/penpot/penpot/issues/1134)
- Fix group renaming problem [Taiga #1969](https://tree.taiga.io/project/penpot/issue/1969)
- Fix problem with import broken images links [#1197](https://github.com/penpot/penpot/issues/1197)
- Fix problem while moving imported SVG's [#1199](https://github.com/penpot/penpot/issues/1199)

### :arrow_up: Deps updates

### :boom: Breaking changes

### :heart: Community contributions by (Thank you!)

- eduayme [#1129](https://github.com/penpot/penpot/pull/1129)

## 1.7.4-alpha

### :bug: Bugs fixed

- Fix demo user creation (self-hosted only)
- Add better ldap response validation and reporting (self-hosted only)

## 1.7.3-alpha

### :bug: Bugs fixed

- Fix font uploading issue on Windows.

## 1.7.2-alpha

### :sparkles: New features

- Add many improvements to text tool.

### :bug: Bugs fixed

- Add scroll bar to Teams menu [Taiga #1894](https://tree.taiga.io/project/penpot/issue/1894)
- Fix repeated names when duplicating artboards or groups [Taiga #1892](https://tree.taiga.io/project/penpot/issue/1892)
- Fix properly messages lifecycle on navigate.
- Fix handling repeated names on duplicate object trees.
- Fix group naming on group creation.
- Fix some issues in svg transformation.

### :arrow_up: Deps updates

- Update frontend build tooling.

### :heart: Community contributions by (Thank you!)

- soultipsy [#1100](https://github.com/penpot/penpot/pull/1100)

## 1.7.1-alpha

### :bug: Bugs fixed

- Fix issue related to the GC and images in path shapes.
- Fix issue on the shape order on some undo operations.
- Fix issue on undo page deletion.
- Fix some issues related to constraints.

## 1.7.0-alpha

### :sparkles: New features

- Allow nested asset groups [Taiga #1716](https://tree.taiga.io/project/penpot/us/1716)
- Allow to ungroup assets [Taiga #1719](https://tree.taiga.io/project/penpot/us/1719)
- Allow to rename assets groups [Taiga #1721](https://tree.taiga.io/project/penpot/us/1721)
- Component constraints (left, right, left and right, center, scale...) [Taiga #1125](https://tree.taiga.io/project/penpot/us/1125)
- Export elements to PDF [Taiga #519](https://tree.taiga.io/project/penpot/us/519)
- Memorize collapse state of assets in panel [Taiga #1718](https://tree.taiga.io/project/penpot/us/1718)
- Headers button sets and menus review [Taiga #1663](https://tree.taiga.io/project/penpot/us/1663)
- Preserve components if possible, when pasted into a different file [Taiga #1063](https://tree.taiga.io/project/penpot/issue/1063)
- Add the ability to offload file data to a cheaper storage when file becomes inactive.
- Import/Export Penpot files from dashboard.
- Double click won't make a shape a path until you change a node [Taiga #1796](https://tree.taiga.io/project/penpot/us/1796)
- Incremental area selection [#779](https://github.com/penpot/penpot/discussions/779)

### :bug: Bugs fixed

- Process numeric input changes only if the value actually changed.
- Remove unnecessary redirect from history when user goes to workspace from dashboard [Taiga #1820](https://tree.taiga.io/project/penpot/issue/1820)
- Detach shapes from deleted assets [Taiga #1850](https://tree.taiga.io/project/penpot/issue/1850)
- Fix tooltip position on view application [Taiga #1819](https://tree.taiga.io/project/penpot/issue/1819)
- Fix dashboard navigation on moving file to other team [Taiga #1817](https://tree.taiga.io/project/penpot/issue/1817)
- Fix workspace header presence styles and invalid link [Taiga #1813](https://tree.taiga.io/project/penpot/issue/1813)
- Fix color-input wrong behavior (on workspace page color) [Taiga #1795](https://tree.taiga.io/project/penpot/issue/1795)
- Fix file contextual menu in shared libraries at dashboard [Taiga #1865](https://tree.taiga.io/project/penpot/issue/1865)
- Fix problem with color picker and fonts [#1049](https://github.com/penpot/penpot/issues/1049)
- Fix negative values in blur [Taiga #1815](https://tree.taiga.io/project/penpot/issue/1815)
- Fix problem when editing color in group [Taiga #1816](https://tree.taiga.io/project/penpot/issue/1816)
- Fix resize/rotate with mouse buttons different than left [#1060](https://github.com/penpot/penpot/issues/1060)
- Fix header partially visible on fullscreen viewer mode [Taiga #1875](https://tree.taiga.io/project/penpot/issue/1875)
- Fix dynamic alignment enabled with hidden objects [#1063](https://github.com/penpot/penpot/issues/1063)

## 1.6.5-alpha

### :bug: Bugs fixed

- Fix problem with paths editing after flip [#1040](https://github.com/penpot/penpot/issues/1040)

## 1.6.4-alpha

### :sparkles: Minor improvements

- Decrease default bulk buffers on storage tasks.
- Reduce file_change preserve interval to 24h.

### :bug: Bugs fixed

- Don't allow rename drafts project.
- Fix custom font deletion task.
- Fix custom font rendering on exporting shapes.
- Fix font loading on viewer app.
- Fix problem when moving files with drag & drop.
- Fix unexpected exception on searching without term.
- Properly handle nil values on `update-shapes` function.
- Replace frame term usage by artboard on viewer app.

## 1.6.3-alpha

### :bug: Bugs fixed

- Fix problem with merge and join nodes [#990](https://github.com/penpot/penpot/issues/990)
- Fix problem with empty path editing.
- Fix problem with create component.
- Fix problem with move-objects.
- Fix problem with merge and join nodes.

## 1.6.2-alpha

### :bug: Bugs fixed

- Add better auth module logging.
- Add missing `email` scope to OIDC backend.
- Add missing cause prop on error logging.
- Fix empty font-family handling on custom fonts page.
- Fix incorrect unicode code points handling on draft-to-penpot conversion.
- Fix some problems with paths.
- Fix unexpected exception on duplicate project.
- Fix unexpected exception when user leaves typography name empty.
- Improve error report on uploading invalid image to library.
- Minor fix on previous commit.
- Minor improvements on svg uploading on libraries.

## 1.6.1-alpha

### :bug: Bugs fixed

- Add safety check on reg-objects change impl.
- Fix custom fonts embedding issue.
- Fix dashboard ordering issue.
- Fix problem when creating a component with empty data.
- Fix problem with moving shapes into frames.
- Fix problems with mov-objects.
- Fix unexpected exception related to rounding integers.
- Fix wrong type usage on libraries changes.
- Improve editor lifecycle management.
- Make the navigation async by default.

## 1.6.0-alpha

### :sparkles: New features

- Add improved workspace font selector [Taiga US #292](https://tree.taiga.io/project/penpot/us/292)
- Add option to interactively scale text [Taiga #1527](https://tree.taiga.io/project/penpot/us/1527)
- Add performance improvements on dashboard data loading.
- Add performance improvements to indexes handling on workspace.
- Add the ability to upload/use custom fonts (and automatically generate all needed webfonts) [Taiga US #292](https://tree.taiga.io/project/penpot/us/292)
- Transform shapes to path on double click
- Translate automatic names of new files and projects.
- Use shift instead of ctrl/cmd to keep aspect ratio [Taiga 1697](https://tree.taiga.io/project/penpot/issue/1697)
- New translations: Portuguese (Brazil) and Romanias.

### :bug: Bugs fixed

- Remove interactions when the destination artboard is deleted [Taiga #1656](https://tree.taiga.io/project/penpot/issue/1656)
- Fix problem with fonts that ends with numbers [#940](https://github.com/penpot/penpot/issues/940)
- Fix problem with imported SVG on editing paths [#971](https://github.com/penpot/penpot/issues/971)
- Fix problem with color picker positioning
- Fix order on color palette [#961](https://github.com/penpot/penpot/issues/961)
- Fix issue when group creation leaves an empty group [#1724](https://tree.taiga.io/project/penpot/issue/1724)
- Fix problem with :multiple for colors and typographies [#1668](https://tree.taiga.io/project/penpot/issue/1668)
- Fix problem with locked shapes when change parents [#974](https://github.com/penpot/penpot/issues/974)
- Fix problem with new nodes in paths [#978](https://github.com/penpot/penpot/issues/978)

### :arrow_up: Deps updates

- Update exporter dependencies (puppeteer), that fixes some unexpected exceptions.
- Update string manipulation library.

### :boom: Breaking changes

- The OIDC setting `PENPOT_OIDC_SCOPES` has changed the default semantics. Before this
  configuration added scopes to the default set. Now it replaces it, so use with care, because
  penpot requires at least `name` and `email` props found on the user info object.

### :heart: Community contributions by (Thank you!)

- Translations: Portuguese (Brazil) and Romanias.

## 1.5.4-alpha

### :bug: Bugs fixed

- Fix issues on group rendering.
- Fix problem with text editing auto-height [Taiga #1683](https://tree.taiga.io/project/penpot/issue/1683)

## 1.5.3-alpha

### :bug: Bugs fixed

- Fix problem undo/redo.

## 1.5.2-alpha

### :bug: Bugs fixed

- Fix problem with `close-path` command [#917](https://github.com/penpot/penpot/issues/917)
- Fix wrong query for obtain the profile default project-id
- Fix problems with empty paths and shortcuts [#923](https://github.com/penpot/penpot/issues/923)

## 1.5.1-alpha

### :bug: Bugs fixed

- Fix issue with bitmap image clipboard.
- Fix issue when removing all path points.
- Increase default team invitation token expiration to 48h.
- Fix wrong error message when an expired token is used.

## 1.5.0-alpha

### :sparkles: New features

- Add integration with gitpod.io (an online IDE) [#807](https://github.com/penpot/penpot/pull/807)
- Allow basic math operations in inputs [Taiga 1383](https://tree.taiga.io/project/penpot/us/1383)
- Autocomplete color names in hex inputs [Taiga 1596](https://tree.taiga.io/project/penpot/us/1596)
- Allow to group assets (components and graphics) [Taiga #1289](https://tree.taiga.io/project/penpot/us/1289)
- Change icon of pinned projects [Taiga 1298](https://tree.taiga.io/project/penpot/us/1298)
- Internal: refactor of http client, replace internal xhr usage with more modern Fetch API.
- New features for paths: snap points on edition, add/remove nodes, merge/join/split nodes. [Taiga #907](https://tree.taiga.io/project/penpot/us/907)
- Add OpenID-Connect support.
- Reimplement social auth providers on top of the generic openid impl.

### :bug: Bugs fixed

- Fix problem with pan and space [#811](https://github.com/penpot/penpot/issues/811)
- Fix issue when parsing exponential numbers in paths
- Remove legacy system user and team [#843](https://github.com/penpot/penpot/issues/843)
- Fix ordering of copy pasted objects [Taiga #1618](https://tree.taiga.io/project/penpot/issue/1617)
- Fix problems with blending modes [#837](https://github.com/penpot/penpot/issues/837)
- Fix problem with zoom an selection rect [#845](https://github.com/penpot/penpot/issues/845)
- Fix problem displaying team statistics [#859](https://github.com/penpot/penpot/issues/859)
- Fix problems with text editor selection [Taiga #1546](https://tree.taiga.io/project/penpot/issue/1546)
- Fix problem when opening the context menu in dashboard at the bottom [#856](https://github.com/penpot/penpot/issues/856)
- Fix problem when clicking an interactive group in view mode [#863](https://github.com/penpot/penpot/issues/863)
- Fix visibility of pages in sitemap when changing page [Taiga #1618](https://tree.taiga.io/project/penpot/issue/1618)
- Fix visual problem with group invite [Taiga #1290](https://tree.taiga.io/project/penpot/issue/1290)
- Fix issues with promote owner panel [Taiga #763](https://tree.taiga.io/project/penpot/issue/763)
- Allow use library colors when defining gradients [Taiga #1614](https://tree.taiga.io/project/penpot/issue/1614)
- Fix group selrect not updating after alignment [#895](https://github.com/penpot/penpot/issues/895)

### :arrow_up: Deps updates

### :boom: Breaking changes

- Translations refactor: now penpot uses gettext instead of a custom
  JSON, and each locale has its own separated file. All translations
  should be contributed via the weblate.org service.

### :heart: Community contributions by (Thank you!)

- madmath03 (by [Monogramm](https://github.com/Monogramm)) [#807](https://github.com/penpot/penpot/pull/807)
- zzkt [#814](https://github.com/penpot/penpot/pull/814)

## 1.4.1-alpha

### :bug: Bugs fixed

- Fix typography unlinking.
- Fix incorrect measures on shapes outside artboard.
- Fix issues on svg parsing related to numbers with exponents.
- Fix some race conditions on removing shape from workspace.
- Fix incorrect state management of user lang selection.
- Fix email validation usability issue on team invitation lightbox.

## 1.4.0-alpha

### :sparkles: New features

- Add blob-encoding v3 (uses ZSTD+transit) [#738](https://github.com/penpot/penpot/pull/738)
- Add http caching layer on top of Query RPC.
- Add layer opacity and blend mode to shapes [Taiga #937](https://tree.taiga.io/project/penpot/us/937)
- Add more chinese translations [#726](https://github.com/penpot/penpot/pull/726)
- Add native support for text-direction (RTL, LTR & auto)
- Add several enhancements in shape selection [Taiga #1195](https://tree.taiga.io/project/penpot/us/1195)
- Add thumbnail in memory caching mechanism.
- Add turkish translation strings [#759](https://github.com/penpot/penpot/pull/759), [#794](https://github.com/penpot/penpot/pull/794)
- Duplicate and move files and projects [Taiga #267](https://tree.taiga.io/project/penpot/us/267)
- Hide viewer navbar on fullscreen [Taiga 1375](https://tree.taiga.io/project/penpot/us/1375)
- Import SVG will create Penpot's shapes [Taiga #1006](https://tree.taiga.io/project/penpot/us/1066)
- Improve french translations [#731](https://github.com/penpot/penpot/pull/731)
- Reimplement workspace presence (remove database state)
- Remember last visited team when you re-enter the application [Taiga #1376](https://tree.taiga.io/project/penpot/us/1376)
- Rename artboard with double click on the title [Taiga #1392](https://tree.taiga.io/project/penpot/us/1392)
- Replace Slate-Editor with DraftJS [Taiga #1346](https://tree.taiga.io/project/penpot/us/1346)
- Set proper page title [Taiga #1377](https://tree.taiga.io/project/penpot/us/1377)

### :bug: Bugs fixed

- Disable buttons in view mode for users without permissions [Taiga #1328](https://tree.taiga.io/project/penpot/issue/1328)
- Fix broken profile and profile options form.
- Fix calculate size of some animated gifs [Taiga #1487](https://tree.taiga.io/project/penpot/issue/1487)
- Fix error with the "Navigate to" button on prototypes [Taiga #1268](https://tree.taiga.io/project/penpot/issue/1268)
- Fix issue when undo after changing the artboard of a shape [Taiga #1304](https://tree.taiga.io/project/penpot/issue/1304)
- Fix issue with Alt key in distance measurement [#672](https://github.com/penpot/penpot/issues/672)
- Fix issue with blending modes in masks [Taiga #1476](https://tree.taiga.io/project/penpot/issue/1476)
- Fix issue with blocked shapes [Taiga #1480](https://tree.taiga.io/project/penpot/issue/1480)
- Fix issue with comments styles on dashboard [Taiga #1405](https://tree.taiga.io/project/penpot/issue/1405)
- Fix issue with default square grid [Taiga #1344](https://tree.taiga.io/project/penpot/issue/1344)
- Fix issue with enter key shortcut [#775](https://github.com/penpot/penpot/issues/775)
- Fix issue with enter to edit paths [Taiga #1481](https://tree.taiga.io/project/penpot/issue/1481)
- Fix issue with mask and flip [#715](https://github.com/penpot/penpot/issues/715)
- Fix issue with masks interactions outside bounds [#718](https://github.com/penpot/penpot/issues/718)
- Fix issue with middle mouse button press moving the canvas when not moving mouse [#717](https://github.com/penpot/penpot/issues/717)
- Fix issue with resolved comments [Taiga #1406](https://tree.taiga.io/project/penpot/issue/1406)
- Fix issue with rotated blur [Taiga #1370](https://tree.taiga.io/project/penpot/issue/1370)
- Fix issue with rotation degree input [#741](https://github.com/penpot/penpot/issues/741)
- Fix issue with system shortcuts and application [#737](https://github.com/penpot/penpot/issues/737)
- Fix issue with team management in dashboard [Taiga #1475](https://tree.taiga.io/project/penpot/issue/1475)
- Fix issue with typographies panel cannot be collapsed [#707](https://github.com/penpot/penpot/issues/707)
- Fix text selection in comments [#745](https://github.com/penpot/penpot/issues/745)
- Update Work-Sans font [#744](https://github.com/penpot/penpot/issues/744)
- Fix issue with recent files not showing [Taiga #1493](https://tree.taiga.io/project/penpot/issue/1493)
- Fix issue when promoting to owner [Taiga #1494](https://tree.taiga.io/project/penpot/issue/1494)
- Fix cannot click on blocked elements in viewer [Taiga #1430](https://tree.taiga.io/project/penpot/issue/1430)
- Fix SVG not showing properties at code [Taiga #1437](https://tree.taiga.io/project/penpot/issue/1437)
- Fix shadows when exporting groups [Taiga #1495](https://tree.taiga.io/project/penpot/issue/1495)
- Fix drag-select when renaming layer text [Taiga #1307](https://tree.taiga.io/project/penpot/issue/1307)
- Fix layout problem for editable selects [Taiga #1488](https://tree.taiga.io/project/penpot/issue/1488)
- Fix artboard title wasn't move when resizing [Taiga #1479](https://tree.taiga.io/project/penpot/issue/1479)
- Fix titles in viewer thumbnails too long [Taiga #1474](https://tree.taiga.io/project/penpot/issue/1474)
- Fix when right click on a selected text shows artboard contextual menu [Taiga #1226](https://tree.taiga.io/project/penpot/issue/1226)

### :boom: Breaking changes

- The LDAP configuration variables interpolation starts using `:`
  (example `:username`) instead of `$`. The main reason is avoid
  unnecessary conflict with bash interpolation.

### :arrow_up: Deps updates

- Update backend to JDK16.
- Update exporter nodejs to v14.16.0

### :heart: Community contributions by (Thank you!)

- iblueer [#726](https://github.com/penpot/penpot/pull/726)
- gizembln [#759](https://github.com/penpot/penpot/pull/759)
- girafic [#748](https://github.com/penpot/penpot/pull/748)
- mbrksntrk [#794](https://github.com/penpot/penpot/pull/794)

## 1.3.0-alpha

### :sparkles: New features

- Add emailcatcher and ldap test containers to devenv. [#506](https://github.com/penpot/penpot/pull/506)
- Add major refactor of internal pubsub/redis code; improves scalability and performance [#640](https://github.com/penpot/penpot/pull/640)
- Add more chinese translations [#687](https://github.com/penpot/penpot/pull/687)
- Add more presets for artboard [#654](https://github.com/penpot/penpot/pull/654)
- Add optional loki integration [#645](https://github.com/penpot/penpot/pull/645)
- Add proper http session lifecycle handling.
- Allow to set border radius of each rect corner individually
- Bounce & Complaint handling [#635](https://github.com/penpot/penpot/pull/635)
- Disable groups interactions when holding "Ctrl" key (deep selection)
- New action in context menu to "edit" some shapes (bound to key "Enter")

### :bug: Bugs fixed

- Add more improvements to french translation strings [#591](https://github.com/penpot/penpot/pull/591)
- Add some missing database indexes (mainly improves performance on large databases on file-update rpc method, and some background tasks)
- Disables filters in masking elements (issue with Firefox rendering)
- Drawing tool will have priority over resize/rotate handlers [Taiga #1225](https://tree.taiga.io/project/penpot/issue/1225)
- Fix broken bounding box on editing paths [Taiga #1254](https://tree.taiga.io/project/penpot/issue/1254)
- Fix corner cases on invitation/signup flows.
- Fix errors on onboarding file [Taiga #1287](https://tree.taiga.io/project/penpot/issue/1287)
- Fix infinite recursion on logout.
- Fix issues with frame selection [Taiga #1300](https://tree.taiga.io/project/penpot/issue/1300), [Taiga #1255](https://tree.taiga.io/project/penpot/issue/1255)
- Fix local fonts error [#691](https://github.com/penpot/penpot/issues/691)
- Fix issue width handoff code generation [Taiga #1204](https://tree.taiga.io/project/penpot/issue/1204)
- Fix issue with indices refreshing on page changes [#646](https://github.com/penpot/penpot/issues/646)
- Have language change notification written in the new language [Taiga #1205](https://tree.taiga.io/project/penpot/issue/1205)
- Hide register screen when registration is disabled [#598](https://github.com/penpot/penpot/issues/598)
- Properly handle errors on github, gitlab and ldap auth backends.
- Properly mark profile auth backend (on first register/ auth with 3rd party auth provider)
- Refactor LDAP auth backend.

### :heart: Community contributions by (Thank you!)

- girafic [#538](https://github.com/penpot/penpot/pull/654)
- arkhi [#591](https://github.com/penpot/penpot/pull/591)

## 1.2.0-alpha

### :sparkles: New features

- Add horizontal/vertical flip
- Add images lock proportions by default [#541](https://github.com/penpot/penpot/discussions/541), [#609](https://github.com/penpot/penpot/issues/609)
- Add new blob storage format (Zstd+nippy)
- Add user feedback form
- Improve French translations
- Improve component testing
- Increase default deletion delay to 7 days
- Show a pixel grid when zoom greater than 800% [#519](https://github.com/penpot/penpot/discussions/519)
- Fix behavior of select all command when there are objects outside frames [Taiga #1209](https://tree.taiga.io/project/penpot/issue/1209)

### :bug: Bugs fixed

- Fix 404 when access shared link [#615](https://github.com/penpot/penpot/issues/615)
- Fix 500 when requestion password reset
- Fix issue when transforming path shapes [Taiga #1170](https://tree.taiga.io/project/penpot/issue/1170)
- Fix apply a color to a text selection from color palette was not working [Taiga #1189](https://tree.taiga.io/project/penpot/issue/1189)
- Fix issues when moving shapes outside groups [Taiga #1138](https://tree.taiga.io/project/penpot/issue/1138)
- Fix ldap function called on login click
- Fix logo icon in viewer should go to dashboard [Taiga #1149](https://tree.taiga.io/project/penpot/issue/1149)
- Fix ordering when restoring deleted shapes in sync [Taiga #1163](https://tree.taiga.io/project/penpot/issue/1163)
- Fix issue when editing text immediately after creating [Taiga #1207](https://tree.taiga.io/project/penpot/issue/1207)
- Fix issue when pasting URL's copied from the browser url bar [Taiga #1187](https://tree.taiga.io/project/penpot/issue/1187)
- Fix issue with multiple selection and groups [Taiga #1128](https://tree.taiga.io/project/penpot/issue/1128)
- Fix issue with red handler indicator on resize [Taiga #1188](https://tree.taiga.io/project/penpot/issue/1188)
- Fix show correct error when google auth is disabled [Taiga #1119](https://tree.taiga.io/project/penpot/issue/1119)
- Fix text alignment in preview [#594](https://github.com/penpot/penpot/issues/594)
- Fix unexpected exception when uploading image [Taiga #1120](https://tree.taiga.io/project/penpot/issue/1120)
- Fix updates on collaborative editing not updating selection rectangles [Taiga #1127](https://tree.taiga.io/project/penpot/issue/1127)
- Make the team deletion deferred (in the same way other objects)

### :heart: Community contributions by (Thank you!)

- abtinmo [#538](https://github.com/penpot/penpot/pull/538)
- kdrag0n [#585](https://github.com/penpot/penpot/pull/585)
- nisrulz [#586](https://github.com/penpot/penpot/pull/586)
- tomer [#575](https://github.com/penpot/penpot/pull/575)
- violoncelloCH [#554](https://github.com/penpot/penpot/pull/554)

## 1.1.0-alpha

- Bugfixing and stabilization post-launch
- Some changes to the register flow
- Improved MacOS shortcuts and helpers
- Small changes to shape creation

## 1.0.0-alpha

Initial release<|MERGE_RESOLUTION|>--- conflicted
+++ resolved
@@ -1,6 +1,5 @@
 # CHANGELOG
 
-<<<<<<< HEAD
 ## :rocket: Next
 
 ### :boom: Breaking changes & Deprecations
@@ -12,11 +11,10 @@
 ### :arrow_up: Deps updates
 
 ### :heart: Community contributions by (Thank you!)
-=======
+
 ## 1.18.2
 
 - Fix problem with frame title rotation
->>>>>>> 3233c781
 
 ## 1.18.1
 
