# CHANGELOG

<<<<<<< HEAD
## :rocket: Next

### :boom: Breaking changes & Deprecations
### :sparkles: New features

- Add team hero in projects dashboard [Taiga #3863](https://tree.taiga.io/project/penpot/us/3863)
- Add zoom style to shared link [Taiga #3874](https://tree.taiga.io/project/penpot/us/3874)
- Add dashboard creation button as placeholder [Taiga #3861](https://tree.taiga.io/project/penpot/us/3861)
- Improve invitation flow on onboarding [Taiga #3241](https://tree.taiga.io/project/penpot/us/3241)
- Add new text to initial modals [Taiga #3458](https://tree.taiga.io/project/penpot/us/3458)
- Add new questions to onboarding [Taiga #3462](https://tree.taiga.io/project/penpot/us/3462)
- Add cosmetic changes in viewer mode [Taiga #3688](https://tree.taiga.io/project/penpot/us/3688)
- Outline highlights on layer hovering [Taiga #2645](https://tree.taiga.io/project/penpot/us/2645) by @andrewzhurov
- Add zoom to shape on double click up on its icon [Taiga #3929](https://tree.taiga.io/project/penpot/us/3929) by @andrewzhurov
- Add Libraries & Templates carousel [Taiga #3860](https://tree.taiga.io/project/penpot/us/3860)

### :bug: Bugs fixed

- Fix unexpected removal of guides on copy&paste frames [Taiga #3887](https://tree.taiga.io/project/penpot/issue/3887) by @andrewzhurov
- Fix props preserving on copy&paste texts [Taiga #3629](https://tree.taiga.io/project/penpot/issue/3629) by @andrewzhurov
- Fix unexpected layers ungrouping on moving it [Taiga #3932](https://tree.taiga.io/project/penpot/issue/3932) by @andrewzhurov

### :arrow_up: Deps updates
### :heart: Community contributions by (Thank you!)

- To @andrewzhurov for many code contributions on this release.

=======
## 1.15.2-beta

### :bug: Bugs fixed

- Fix problem with multi-user text editing [Taiga #3446](https://tree.taiga.io/project/penpot/issue/3446)
- Fix path tools blocking elements underneath [#2050](https://github.com/penpot/penpot/issues/2050)
- Fix frame titles deforming when resize [#2207](https://github.com/penpot/penpot/issues/2207)
>>>>>>> 8314e6c1

## 1.15.1-beta

### :bug: Bugs fixed

- Fix shadows doesn't work on nested artboards [Taiga #3886](https://tree.taiga.io/project/penpot/issue/3886)
- Fix problems with double-click and selection [Taiga #4005](https://tree.taiga.io/project/penpot/issue/4005)
- Fix mismatch between editor and displayed text in workspace [Taiga #3975](https://tree.taiga.io/project/penpot/issue/3975)
- Fix validation error on text position [Taiga #4010](https://tree.taiga.io/project/penpot/issue/4010)
- Fix objects jitter while scrolling [Github #2167](https://github.com/penpot/penpot/issues/2167)
- Fix on color-picker, click+drag adds lots of recent colors [Taiga #4013](https://tree.taiga.io/project/penpot/issue/4013)
- Fix opening profile URL while signed out takes to "your account" section[Taiga #3976](https://tree.taiga.io/project/penpot/issue/3976)

## 1.15.0-beta

### :boom: Breaking changes & Deprecations

- The `PENPOT_LOGIN_WITH_LDAP` environment variable is finally removed (after
  many version with deprecation). It is replaced with the
  `enable-login-with-ldap` flag.
- The `PENPOT_LDAP_ATTRS_PHOTO` finally removed, it was unused for many
  versions.
- If you are using social login (google, github, gitlab or generic OIDC) you
  will need to ensure to add the following flags respectivelly to let them
  enabled: `enable-login-with-google`, `enable-login-with-github`,
  `enable-login-with-gitlab` and `enable-login-with-oidc`. If not, they will
  remain disabled after application start independently if you set the client-id
  and client-sectet options.
- The `PENPOT_REGISTRATION_ENABLED` is finally removed in favour of
  `<enable|disable>-registration` flag.
- The OIDC providers are now initialized synchronously, and if you are using the
  discovery mechanism of the generic OIDC integration, the start time of the
  application will depend on how fast the OIDC provider responds to the
  discovery http request.

### :sparkles: New features

- Add some cosmetic changes in viewer mode [Taiga #3688](https://tree.taiga.io/project/penpot/us/3688)
- Allow for nested and rotated boards inside other boards and groups [Taiga #2874](https://tree.taiga.io/project/penpot/us/2874?milestone=319982)
- View mode improvements to enable access and use in different conditions [Taiga #3023](https://tree.taiga.io/project/penpot/us/3023)
- Improved share link options. Now you can allow non-team members to comment and/or inspect [Taiga #3056] (https://tree.taiga.io/project/penpot/us/3056)
- Signin/Signup from shared link [Taiga #3472](https://tree.taiga.io/project/penpot/us/3472)
- Support for import/export binary format [Taiga #2991](https://tree.taiga.io/project/penpot/us/2991)
- Comments positioning [Taiga #2007](https://tree.taiga.io/project/penpot/us/2007)
- Select all inside a group select only the objects at this group level [Taiga #2382](https://tree.taiga.io/project/penpot/issue/2382)
- Make the media maximum upload size configurable

### :bug: Bugs fixed

- Fix viewer scroll problems [Taiga 3403](https://tree.taiga.io/project/penpot/issue/3403)
- Fix hide html options on handoff [Taiga 3533](https://tree.taiga.io/project/penpot/issue/3533)
- Fix share prototypes overlay and stroke [Taiga #3994](https://tree.taiga.io/project/penpot/issue/3994)
- Fix border radious on boolean operations [Taiga #3959](https://tree.taiga.io/project/penpot/issue/3959)
- Fix inconsistent representation of rectangles [Taiga #3977](https://tree.taiga.io/project/penpot/issue/3977)
- Fix recent fonts info [Taiga #3953](https://tree.taiga.io/project/penpot/issue/3953)
- Fix clipped elements affect boards and centering [Taiga #3666](https://tree.taiga.io/project/penpot/issue/3666)
- Fix intro action in multi input [Taiga #3541](https://tree.taiga.io/project/penpot/issue/3541)
- Fix team default image [Taiga #3919](https://tree.taiga.io/project/penpot/issue/3919)
- Fix problem with group coordinates [#2008](https://github.com/penpot/penpot/issues/2008)
- Fix problem with line-height and texts [Taiga #3578](https://tree.taiga.io/project/penpot/issue/3578)
- Fix moving frame-guides outside frames [Taiga #3839](https://tree.taiga.io/project/penpot/issue/3839)
- Fix problem with 180 degree rotations [#2082](https://github.com/penpot/penpot/issues/2082)
- Fix font rendering on grid thumbnails [Taiga #3473](https://tree.taiga.io/project/penpot/issue/3473)
- Fix Drag and drop font assets in groups [Taiga #3763](https://tree.taiga.io/project/penpot/issue/3763)
- Fix copy and paste layers order [Taiga #1617](https://tree.taiga.io/project/penpot/issue/1617)
- Fix unexpected removal of guides on copy&paste frames [Taiga #3887](https://tree.taiga.io/project/penpot/issue/3887) by @andrewzhurov
- Fix props preserving on copy&paste texts [Taiga #3629](https://tree.taiga.io/project/penpot/issue/3629) by @andrewzhurov
- Fix unexpected layers ungrouping on moving it [Taiga #3932](https://tree.taiga.io/project/penpot/issue/3932) by @andrewzhurov
- Fix unexpected exception and behavior on colorpicker with gradients [Taiga #3448](https://tree.taiga.io/project/penpot/issue/3448)
- Fix multiselection with shift not working inside a library group [Taiga #3532](https://tree.taiga.io/project/penpot/issue/3532)
- Fix drag and drop graphic assets in groups [Taiga #4002](https://tree.taiga.io/project/penpot/issue/4002)
- Fix bringing complete file data when launching the export dialog [Taiga #4006](https://tree.taiga.io/project/penpot/issue/4006)

### :arrow_up: Deps updates
### :heart: Community contributions by (Thank you!)

## 1.14.2-beta

### :bug: Bugs fixed

- Fix colors from unlinked libs in color selected widget [Taiga #3712](https://tree.taiga.io/project/penpot/issue/3712)
- Fix fill information not complete when paste plain text [Taiga #3680](https://tree.taiga.io/project/penpot/issue/3680)
- Fix problem when resizing groups [Taiga #3702](https://tree.taiga.io/project/penpot/issue/3702)
- Fix issues on typographies assets grouping [#2073](https://github.com/penpot/penpot/issues/2073)
- Fix text positioning inconsistencies between browsers

## 1.14.1-beta

### :bug: Bugs fixed

- Fix shortcut access in main menu [Taiga #3672](https://tree.taiga.io/project/penpot/issue/3672)
- Fix modify colors in a row in selected colors [Taiga #3653](https://tree.taiga.io/project/penpot/issue/3653)
- Fix crash when double click on viewer assets [Taiga #3625](https://tree.taiga.io/project/penpot/issue/3625)
- Fix right click on typographies assets [Taiga #3638](https://tree.taiga.io/project/penpot/issue/3638)

## 1.14.0-beta

### :sparkles: New features

- Added shortcut panel in workspace [Taiga #36](https://tree.taiga.io/project/penpot/us/36)
- Added selected colors widget in right sidebar [Taiga #2485](https://tree.taiga.io/project/penpot/us/2485)
- Added fixed elements when scrolling [Taiga #1533](https://tree.taiga.io/project/penpot/us/1533)
- Multiple team invitations on onboarding [Taiga #3084](https://tree.taiga.io/project/penpot/us/3084)
- Change text properties position at the sidebar [Taiga #3047](https://tree.taiga.io/project/penpot/us/3047)
- Group assets by drag and drop [Taiga #2831](https://tree.taiga.io/project/penpot/us/2831)
- Navigate to the original link after log in [Taiga #3624](https://tree.taiga.io/project/penpot/issue/3624)

### :bug: Bugs fixed

- Fix menu file not accessible in certain conditions [Taiga #3385](https://tree.taiga.io/project/penpot/issue/3385)
- Remove deprecated menu options [Taiga #3333](https://tree.taiga.io/project/penpot/issue/3333)
- Prototype connection should be under the rules [Taiga #3384](https://tree.taiga.io/project/penpot/issue/3384)
- Fix problem with empty text boxes events [Taiga #3627](https://tree.taiga.io/project/penpot/issue/3627)


## 1.13.5-beta

### :bug: Bugs fixed
- Fix orientation artboard preset not working with differently sized artboards [Taiga #3548](https://tree.taiga.io/project/penpot/issue/3548)
- Fix background on export arboards [Taiga #1991](https://tree.taiga.io/project/penpot/issue/1991)

## 1.13.4-beta

### :bug: Bugs fixed

- Fix undo when drawing curves [Taiga #3523](https://tree.taiga.io/project/penpot/issue/3523)
- Fix issue with text edition and certain fonts (WorkSans, Raleway, ...) and foreign objects [Taiga #3521](https://tree.taiga.io/project/penpot/issue/3521)
- Fix thumbnail generation when concurrent edition [Taiga #3522](https://tree.taiga.io/project/penpot/issue/3522)
- Fix environment imporot for exporter in Docker
- Fix auto scroll layers in Firefox [Taiga #3531](https://tree.taiga.io/project/penpot/issue/3531)
- Fix base background not visible for imported SVG

## 1.13.3-beta

### :bug: Bugs fixed

- Fix docker dependencies
- Sets invitations expirations to 7 days
- Add safety measure for text positions
- Fix old texts with opacity and no fill
- Remove default font on team change
- Fix github auth without name
- Fix problems with font loading in Firefox 95

## 1.13.2-beta

### :bug: Bugs fixed

- Improved performance when out of focus mode
- Improved performance for thumbnail generation
- Fix problem with out of sync thumbnails

## 1.13.1-beta

### :bug: Bugs fixed

- Fix problem with text positioning
- Fix issue with thumbnail generation before fonts loading
- Fix unable to hide artboards
- Fix problem with fonts cache causing hanging in certain pages

## 1.13.0-beta

### :boom: Breaking changes

- We've changed the behaviour of the border-radius so it works as CSS that [has some limits](https://www.w3.org/TR/css-backgrounds-3/#corner-overlap).
- Now exported text are SVG's native `text` tag instead of paths. This could break when opening the file depending on your engine. Some SVG's may require fonts to be installed at system level.

### :sparkles: New features

- Search and filter layers [Taiga #2564](https://tree.taiga.io/project/penpot/us/2564)
- Exporting big files flow [Taiga #2218](https://tree.taiga.io/project/penpot/us/2218)
- Multiexport from main menu [Taiga #520](https://tree.taiga.io/project/penpot/us/28541)
- Multiexport assets (aka bulk export) [Taiga #520](https://tree.taiga.io/project/penpot/us/520)
- Set the artboard layer fixed at the top side of the layers [Taiga #2636](https://tree.taiga.io/project/penpot/us/2636)
- Set an artboard as the file thumbnail [Taiga #1526](https://tree.taiga.io/project/penpot/us/1526)
- Social login redesign [Taiga #2974](https://tree.taiga.io/project/penpot/task/2974)
- Add border radius to artboards [Taiga #2056](https://tree.taiga.io/project/penpot/us/2056)
- Allow send multiple team invitations at once [Taiga #2798](https://tree.taiga.io/project/penpot/us/2798)
- Persist color palette and color picker across refresh [Taiga #1660](https://tree.taiga.io/project/penpot/issue/1660)
- Ability to add multiple strokes to a shape [Taiga #2778](https://tree.taiga.io/project/penpot/us/2778)
- Scroll to selected size in font size selector [Taiga #2825](https://tree.taiga.io/project/penpot/us/2825)
- Add new invitations section [Taiga #2797](https://tree.taiga.io/project/penpot/us/2797)
- Ability to add multiple fills to a shape [Taiga #1394](https://tree.taiga.io/project/penpot/us/1394)
- Team members redesign [Taiga #2283](https://tree.taiga.io/project/penpot/us/2283)
- New focus mode in workspace [Taiga #2748](https://tree.taiga.io/project/penpot/us/2748)
- Changed text shapes to be displayed as natives SVG text elements [Taiga #2759](https://tree.taiga.io/project/penpot/us/2759)
- Texts now can have strokes, multiple fills and can be used as masks
- Add the ability to specify the attribute for retrieve the email on OIDC integration [#1460](https://github.com/penpot/penpot/issues/1460)
- Allow registration with invitation token when registration is disabled
- Add the ability to disable standard, password login [Taiga #2999](https://tree.taiga.io/project/penpot/us/2999)
- Don't stop SVG import when an image cannot be imported [#1531](https://github.com/penpot/penpot/issues/1531)
- Show Penpot color in Safari tab bar [#1803](https://github.com/penpot/penpot/issues/1803)
- Added option to disable snap to pixel and improved behaviour for sub-pixel drawing [#2552](https://tree.taiga.io/project/penpot/us/2552)
- Delete guides while supr on hover [#2823](https://tree.taiga.io/project/penpot/us/2823)
- Opt-in subscription on on-premise instances [#2772](https://tree.taiga.io/project/penpot/us/2772)
- Optimizations in frame thumbnails [#3147](https://tree.taiga.io/project/penpot/us/3147)

### :bug: Bugs fixed

- Fix typo in viewer comment section [Taiga #3401](https://tree.taiga.io/project/penpot/issue/3401)
- Do not show team-up modal for users already on a team [Taiga #3311](https://tree.taiga.io/project/penpot/issue/3311)
- Constraints are not well assigned when default and multiselection [Taiga #3069](https://tree.taiga.io/project/penpot/issue/3069)
- Duplicate artboards create new flows if needed [Taiga #2221](https://tree.taiga.io/project/penpot/issue/2221)
- Round the size values on handoff to two decimals [Taiga #3227](https://tree.taiga.io/project/penpot/issue/3227)
- Fix paste shapes while editing text [Taiga #2396](https://tree.taiga.io/project/penpot/issue/2396)
- Round the size values on handoff to two decimals [Taiga #3227](https://tree.taiga.io/project/penpot/issue/3227)
- Fix blend modes ignored in component updates [Taiga #2626](https://tree.taiga.io/project/penpot/issue/2626)
- Fix internal error when hoverin over shape [Taiga #3237](https://tree.taiga.io/project/penpot/issue/3237)
- Fix mouse leave in handoff close overlay animation breaks [Taiga #3173](https://tree.taiga.io/project/penpot/issue/3173)
- Fix different behaviour during image drag [Taiga #2279](https://tree.taiga.io/project/penpot/issue/2279)
- Fix hidden file name on import [Taiga #3172](https://tree.taiga.io/project/penpot/issue/3172)
- Fix unneccessary scrollbars at the color list [Taiga #3211](https://tree.taiga.io/project/penpot/issue/3211)
- "Show in exports" is showing in multiselections [Taiga #3194](https://tree.taiga.io/project/penpot/issue/3194)
- Edit file name navigates to the file workspace [Taiga #3183](https://tree.taiga.io/project/penpot/issue/3183)
- Fix scroll into view behind fixed element [Taiga #3170](https://tree.taiga.io/project/penpot/issue/3170)
- Fix sidebar icon in viewer mode [Taiga #3184](https://tree.taiga.io/project/penpot/issue/3184)
- Fix send to back several shapes at a time [Taiga #3077](https://tree.taiga.io/project/penpot/issue/3077)
- Fix duplicate multi selected elements [Taiga #3155](https://tree.taiga.io/project/penpot/issue/3155)
- Fix add fills to artboard modify children [Taiga #3151](https://tree.taiga.io/project/penpot/issue/3151)
- Avoid numeric inputs to allow big numbers [Taiga #2858](https://tree.taiga.io/project/penpot/issue/2858)
- Fix component contex menu size [Taiga #2480](https://tree.taiga.io/project/penpot/issue/2480)
- Add shadow to artboard make it lose the fill [Taiga #3139](https://tree.taiga.io/project/penpot/issue/3139)
- Avoid numeric inputs to change its value without focusing them [Taiga #3140](https://tree.taiga.io/project/penpot/issue/3140)
- Fix comments modal when changing pages [Taiga #2597](https://tree.taiga.io/project/penpot/issue/2508)
- Copy paste inside a text layer leaves pasted text transparent [Taiga #3096](https://tree.taiga.io/project/penpot/issue/3096)
- On dashboard enter on empty search refresh the page [Taiga #2597](https://tree.taiga.io/project/penpot/issue/2597)
- Pencil cursor changes when activated [Taiga #2276](https://tree.taiga.io/project/penpot/issue/2276)
- Fix icon placement in Mixed message [Taiga #3037](https://tree.taiga.io/project/penpot/issue/3037)
- Fix scroll in comment section [Taiga #3068](https://tree.taiga.io/project/penpot/issue/3068)
- Remove a decimal sets value to 0 [Taiga #3059](https://tree.taiga.io/project/penpot/issue/3054)
- Go to style library file to edit in a new tab [Taiga #2639](https://tree.taiga.io/project/penpot/issue/2639)
- Inner shadow with border not working properly [Taiga #2883](https://tree.taiga.io/project/penpot/issue/2883)
- Fix ellipsis in long page names [Taiga #2962](https://tree.taiga.io/project/penpot/issue/2962)
- Fix color palette animation [Taiga #2852](https://tree.taiga.io/project/penpot/issue/2852)
- Fix display code icon on preview hover [Taiga #2838](https://tree.taiga.io/project/penpot/us/2838)
- Fix crash on iOS when displaying viewer [#1522](https://github.com/penpot/penpot/issues/1522)
- Fix problem when importing a SVG with text [#1532](https://github.com/penpot/penpot/issues/1532)
- Fix problem when adding shadows to imported text [#Taiga 3057](https://tree.taiga.io/project/penpot/issue/3057)
- Fix problem when importing SVG's with uses with overriding properties [#Taiga 2884](https://tree.taiga.io/project/penpot/issue/2884)
- Fix inconsistency with radius in SVG an CSS [#1587](https://github.com/penpot/penpot/issues/1587)
- Fix clickable area in layers [#1680](https://github.com/penpot/penpot/issues/1680)
- Fix problems with trackpad zoom and scroll in MacOS [#1161](https://github.com/penpot/penpot/issues/1161)
- Fix problem with copy/paste in Safari [#1209](https://github.com/penpot/penpot/issues/1209)
- Fix paste ordering for frames not being respected [Taiga #3097](https://tree.taiga.io/project/penpot/issue/3097)
- Improved command support for MacOS [Taiga #2789](https://tree.taiga.io/project/penpot/issue/2789)
- Fix shift+2 shortcut in MacOS with non-english keyboards [Taiga #3038](https://tree.taiga.io/project/penpot/issue/3038)
- Some fixes to SVG imports [Taiga #3122](https://tree.taiga.io/project/penpot/issue/3122) [#1720](https://github.com/penpot/penpot/issues/1720) [Taiga #2884](https://tree.taiga.io/project/penpot/issue/2884)
- Fix drag guides to delete target area [#1679](https://github.com/penpot/penpot/issues/1679)
- Fix undo when rotating groups [Taiga #3136](https://tree.taiga.io/project/penpot/issue/3136)
- Fix component name in sidebar widget [Taiga #3144](https://tree.taiga.io/project/penpot/issue/3144)
- Fix resize rotated shape with top&down constraints [Taiga #3167](https://tree.taiga.io/project/penpot/issue/3167)
- Fix multi user not working [Taiga #3195](https://tree.taiga.io/project/penpot/issue/3195)
- Fix guides are not duplicated with the artboard [Taiga #3072](https://tree.taiga.io/project/penpot/issue/3072)
- Fix problem when changing group size with decimal values [Taiga #3203](https://tree.taiga.io/project/penpot/issue/3203)
- Fix error when drawing curves with only one point [Taiga #3282](https://tree.taiga.io/project/penpot/issue/3282)
- Fix issue with paste ordering sometimes not being respected [Taiga #3268](https://tree.taiga.io/project/penpot/issue/3268)
- Fix problem when export/importing guides attached to frame [#1838](https://github.com/penpot/penpot/issues/1838)
- Fix problem when resizing a group with texts with auto-width/height [#3171](https://tree.taiga.io/project/penpot/issue/3171)

### :arrow_up: Deps updates
### :heart: Community contributions by (Thank you!)

## 1.12.4-beta

### :bug: Bugs fixed

- Fix crash on iOS when displaying viewer [#1522](https://github.com/penpot/penpot/issues/1522)
- Fix problems with trackpad zoom and scroll in MacOS [#1161](https://github.com/penpot/penpot/issues/1161)
- Fix problem with copy/paste in Safari [#1209](https://github.com/penpot/penpot/issues/1209)
- Improved command support for MacOS [Taiga #2789](https://tree.taiga.io/project/penpot/issue/2789)
- Fix shift+2 shortcut in MacOS with non-english keyboards [Taiga #3038](https://tree.taiga.io/project/penpot/issue/3038)

## 1.12.3-beta

### :bug: Bugs fixed

- Fix issue with shift+select to deselect shapes [Taiga #3154](https://tree.taiga.io/project/penpot/issue/3154)
- Fix issue with drag-select shapes  [Taiga #3165](https://tree.taiga.io/project/penpot/issue/3165)
- Fix issue on password persistence after registration process on private instances

## 1.12.2-beta

### :bug: Bugs fixed

- Fix issue with guides over shape handlers [Taiga #3032](https://tree.taiga.io/project/penpot/issue/3032)
- Fix problem with shift+ctrl+click to select [#1671](https://github.com/penpot/penpot/issues/1671)
- Fix ellipsis in long page names [Taiga #2962](https://tree.taiga.io/project/penpot/issue/2962)

## 1.12.1-beta

### :bug: Bugs fixed

- Fix length of names in sidebar [Taiga #2962](https://tree.taiga.io/project/penpot/issue/2962)
- Fix issues on loki integration


## 1.12.0-beta

### :boom: Breaking changes

### :sparkles: New features

- Open feedback in a new window [Taiga #2901](https://tree.taiga.io/project/penpot/us/2901)
- Improve usage of file menu [Taiga #2853](https://tree.taiga.io/project/penpot/us/2853)
- Rotation to snap to 15º intervals with shift [Taiga #2437](https://tree.taiga.io/project/penpot/issue/2437)
- Support border radius and stroke properties for images [Taiga #497](https://tree.taiga.io/project/penpot/us/497)
- Disallow using same password as user email [Taiga #2454](https://tree.taiga.io/project/penpot/us/2454)
- Add configurable nudge amount [Taiga #910](https://tree.taiga.io/project/penpot/us/910)
- Add stroke properties for image shapes [Taiga #497](https://tree.taiga.io/project/penpot/us/497)
- On user settings, hide the theme selector as long as we only have one theme [Taiga #2610](https://tree.taiga.io/project/penpot/us/2610)
- Automatically open comments from dashboard notifications [Taiga #2605](https://tree.taiga.io/project/penpot/us/2605)
- Enhance the behaviour of the artboards list on view mode [Taiga #2634](https://tree.taiga.io/project/penpot/us/2634)
- Add recent used fonts in font selection widget [Taiga #1381](https://tree.taiga.io/project/penpot/us/1381)
- Allow to align items relative to groups [Taiga #2533](https://tree.taiga.io/project/penpot/us/2533)
- Scroll bars [Taiga #2550](https://tree.taiga.io/project/penpot/task/2550)
- Add select layer option to context menu [Taiga #2474](https://tree.taiga.io/project/penpot/us/2474)
- Guides [Taiga #290](https://tree.taiga.io/project/penpot/us/290)
- Improve file menu by adding semantically groups [Github #1203](https://github.com/penpot/penpot/issues/1203)
- Add update components in bulk option in context menu [Taiga #1975](https://tree.taiga.io/project/penpot/us/1975)
- Create first E2E tests [Taiga #2608](https://tree.taiga.io/project/penpot/task/2608), [Taiga #2608](https://tree.taiga.io/project/penpot/task/2608)
- Redesign of workspace toolbars [Taiga #2319](https://tree.taiga.io/project/penpot/us/2319)
- Graphic Tablet usability improvements [Taiga #1913](https://tree.taiga.io/project/penpot/us/1913)
- Improved mouse collision detection for groups and text shapes [Taiga #2452](https://tree.taiga.io/project/penpot/us/2452), [Taiga #2453](https://tree.taiga.io/project/penpot/us/2453)
- Add support for alternative S3 storage providers and all aws regions [#1267](https://github.com/penpot/penpot/issues/1267)

### :bug: Bugs fixed

- Fixed ungroup typography when editing it [Taiga #2391](https://tree.taiga.io/project/penpot/issue/2391)
- Fixed error when trying to post an empty comment [Taiga #2603](https://tree.taiga.io/project/penpot/issue/2603)
- Fixed missing translation strings [Taiga #2786](https://tree.taiga.io/project/penpot/issue/2786)
- Fixed color palette outside viewport [Taiga #2715](https://tree.taiga.io/project/penpot/issue/2715)
- Fixed missing translate string [Taiga #2780](https://tree.taiga.io/project/penpot/issue/2780)
- Fixed handoff shadow type text [Taiga #2717](https://tree.taiga.io/project/penpot/issue/2717)
- Fixed components get "dirty" marker when moved [Taiga #2764](https://tree.taiga.io/project/penpot/issue/2764)
- Fixed cannot align objects in a group that is not part of a frame [Taiga #2762](https://tree.taiga.io/project/penpot/issue/2762)
- Fix problem with double click on exit path editing [Taiga #2906](https://tree.taiga.io/project/penpot/issue/2906)
- Fixed alignment of layers with children [Taiga #2862](https://tree.taiga.io/project/penpot/issue/2862)

### :heart: Community contributions by (Thank you!)

- Cleanup unused static images (by @rhcarvalho) [#1561](https://github.com/penpot/penpot/pull/1561)
- Compress static images to save space (by @rhcarvalho) [#1562](https://github.com/penpot/penpot/pull/1562)

## 1.11.2-beta

### :bug: Bugs fixed

- Fix issue on handling empty content on boolean shapes
- Fix race condition issue on component renaming
- Handle EOF errors on writting streamed response
- Handle EOF errors on websocket send/ping methods
- Disable parallel upload of file media on import (causes too much
  contention on the rlimit subsistem that does not works as expected
  on high load).

### :sparkles: New features

- Add health check endpoint on API
- Increase default max connection pool size to 60
- Reduce resource usage of the error reporter.

## 1.11.1-beta

### :bug: Bugs fixed

- Fix issue related to default http host config value.
- Fix issue on rendering frames on firefox.

### :arrow_up: Deps updates

- Update nodejs version to 16.13.1 on docker images.

## 1.11.0-beta

### :sparkles: New features

- Add an option to hide artboards names on the viewport [Taiga #2034](https://tree.taiga.io/project/penpot/issue/2034)
- Limit pasted object position to container boundaries [Taiga #2449](https://tree.taiga.io/project/penpot/us/2449)
- Add new options for zoom widget in workspace and viewer mode [Taiga #896](https://tree.taiga.io/project/penpot/us/896)
- Allow decimals on stroke width and positions [Taiga #2035](https://tree.taiga.io/project/penpot/issue/2035)
- Ability to ignore background when exporting an artboard [Taiga #1395](https://tree.taiga.io/project/penpot/us/1395)
- Show color hex or name on hover [Taiga #2413](https://tree.taiga.io/project/penpot/us/2413)
- Add shortcut to create artboard from selected objects [Taiga #2412](https://tree.taiga.io/project/penpot/us/2412)
- Add shortcut for opacity [Taiga #2442](https://tree.taiga.io/project/penpot/us/2442)
- Setting fill automatically for new texts [Taiga #2441](https://tree.taiga.io/project/penpot/us/2441)
- Add shortcut to move action [Github #1213](https://github.com/penpot/penpot/issues/1213)
- Add alt as mod key to add stroke color from library menu [Taiga #2207](https://tree.taiga.io/project/penpot/us/2207)
- Add detach in bulk option to context menu [Taiga #2210](https://tree.taiga.io/project/penpot/us/2210)
- Add penpot look and feel to multiuser cursors [Taiga #1387](https://tree.taiga.io/project/penpot/us/1387)
- Add actions to go to main component context menu option [Taiga #2053](https://tree.taiga.io/project/penpot/us/2053)
- Add contrast between component select color and shape select color [Taiga #2121](https://tree.taiga.io/project/penpot/issue/2121)
- Add animations in interactions [Taiga #2244](https://tree.taiga.io/project/penpot/us/2244)
- Add performance improvements on .penpot file import process [Taiga #2497](https://tree.taiga.io/project/penpot/us/2497)
- On team settings set color of members count to black [Taiga #2607](https://tree.taiga.io/project/penpot/us/2607)

### :bug: Bugs fixed

- Fix remove gradient if any when applying color from library [Taiga #2299](https://tree.taiga.io/project/penpot/issue/2299)
- Fix Enter as key action to exit edit path [Taiga #2444](https://tree.taiga.io/project/penpot/issue/2444)
- Fix add fill color from palette to groups and components [Taiga #2313](https://tree.taiga.io/project/penpot/issue/2313)
- Fix default project name in all languages [Taiga #2280](https://tree.taiga.io/project/penpot/issue/2280)
- Fix line-height and letter-spacing inputs to allow negative values [Taiga #2381](https://tree.taiga.io/project/penpot/issue/2381)
- Fix typo in Handoff tooltip [Taiga #2428](https://tree.taiga.io/project/penpot/issue/2428)
- Fix crash when pressing Shift+1 on empty file [#1435](https://github.com/penpot/penpot/issues/1435)
- Fix masked group resize strange behavior [Taiga #2317](https://tree.taiga.io/project/penpot/issue/2317)
- Fix problems when exporting all artboards [Taiga #2234](https://tree.taiga.io/project/penpot/issue/2234)
- Fix problems with team management [#1353](https://github.com/penpot/penpot/issues/1353)
- Fix problem when importing in shared libraries [#1362](https://github.com/penpot/penpot/issues/1362)
- Fix problem with join nodes [#1422](https://github.com/penpot/penpot/issues/1422)
- After team onboarding importing a file will import into the team drafts [Taiga #2408](https://tree.taiga.io/project/penpot/issue/2408)
- Fix problem exporting shapes from handoff mode [Taiga #2386](https://tree.taiga.io/project/penpot/issue/2386)
- Fix lock/hide elements in context menu when multiples shapes selected [Taiga #2340](https://tree.taiga.io/project/penpot/issue/2340)
- Fix problem with booleans [Taiga #2356](https://tree.taiga.io/project/penpot/issue/2356)
- Fix line-height/letter-spacing inputs behaviour [Taiga #2331](https://tree.taiga.io/project/penpot/issue/2331)
- Fix dotted style in strokes [Taiga #2312](https://tree.taiga.io/project/penpot/issue/2312)
- Fix problem when resizing texts inside groups [Taiga #2310](https://tree.taiga.io/project/penpot/issue/2310)
- Fix problem with multiple exports [Taiga #2468](https://tree.taiga.io/project/penpot/issue/2468)
- Allow import to continue from recoverable failures [#1412](https://github.com/penpot/penpot/issues/1412)
- Improved behaviour on text options when not text is selected [Taiga #2390](https://tree.taiga.io/project/penpot/issue/2390)
- Fix decimal numbers in export viewbox [Taiga #2290](https://tree.taiga.io/project/penpot/issue/2290)
- Right click over artboard name to open its menu [Taiga #1679](https://tree.taiga.io/project/penpot/issue/1679)
- Make the default session cookue use SameSite=Lax instead of Strict (causes some issues in latest versions of Chrome)
- Fix "open in new tab" on dashboard [Taiga #2235](https://tree.taiga.io/project/penpot/issue/2355)
- Changing pages while comments activated will not close the panel [#1350](https://github.com/penpot/penpot/issues/1350)
- Fix navigate comments in right sidebar [Taiga #2163](https://tree.taiga.io/project/penpot/issue/2163)
- Fix keep name of component equal to the shape name [Taiga #2341](https://tree.taiga.io/project/penpot/issue/2341)
- Fix lossing changes when changing selection and an input was already changed [Taiga #2329](https://tree.taiga.io/project/penpot/issue/2329), [Taiga #2330](https://tree.taiga.io/project/penpot/issue/2330)
- Fix blur input field when click on viewport [Taiga #2164](https://tree.taiga.io/project/penpot/issue/2164)
- Fix default page id in workspace [Taiga #2205](https://tree.taiga.io/project/penpot/issue/2205)
- Fix problem when importing a file with grids [Taiga #2314](https://tree.taiga.io/project/penpot/issue/2314)
- Fix problem with imported svgs with filters [Taiga #2478](https://tree.taiga.io/project/penpot/issue/2478)
- Fix issues when updating selrect in paths [Taiga #2366](https://tree.taiga.io/project/penpot/issue/2366)
- Fix scroll jumps in handoff mode [Taiga #2383](https://tree.taiga.io/project/penpot/issue/2383)
- Fix handoff text with opacity [Taiga #2384](https://tree.taiga.io/project/penpot/issue/2384)
- Restored rules color [Taiga #2460](https://tree.taiga.io/project/penpot/issue/2460)
- Fix thumbnail not taking frame blending mode [Taiga #2301](https://tree.taiga.io/project/penpot/issue/2301)
- Fix import/export with SVG edge cases [Taiga #2389](https://tree.taiga.io/project/penpot/issue/2389)
- Avoid modifying component when moving into a group [Taiga #2534](https://tree.taiga.io/project/penpot/issue/2534)
- Show correctly group types label in handoff [Taiga #2482](https://tree.taiga.io/project/penpot/issue/2482)
- Display view mode buttons always centered in viewer [#Taiga 2466](https://tree.taiga.io/project/penpot/issue/2466)
- Fix default profile image generation issue [Taiga #2601](https://tree.taiga.io/project/penpot/issue/2601)
- Fix edit blur attributes for multiselection [Taiga #2625](https://tree.taiga.io/project/penpot/issue/2625)
- Fix auto hide header in viewer full screen [Taiga #2632](https://tree.taiga.io/project/penpot/issue/2632)
- Fix zoom in/out after fit or fill [Taiga #2630](https://tree.taiga.io/project/penpot/issue/2630)
- Normalize zoom levels in workspace and viewer [Taiga #2631](https://tree.taiga.io/project/penpot/issue/2631)
- Avoid empty names in projects, files and pages [Taiga #2594](https://tree.taiga.io/project/penpot/issue/2594)
- Fix "move to" menu when duplicated team or project names [Taiga #2655](https://tree.taiga.io/project/penpot/issue/2655)
- Fix ungroup a component leaves an asterisk in layers [Taiga #2694](https://tree.taiga.io/project/penpot/issue/2694)

### :arrow_up: Deps updates

- Update devenv docker image dependencies

### :heart: Community contributions by (Thank you!)

- Spelling fixes (by @jsoref) [#1340](https://github.com/penpot/penpot/pull/1340)
- Explain folders in components (by @candideu) [Penpot-docs #42](https://github.com/penpot/penpot-docs/pull/42)
- Readability improvements of user guide (by @PaulSchulz) [Penpot-docs #50](https://github.com/penpot/penpot-docs/pull/50)

## 1.10.4-beta

### :sparkles: Enhacements

- Allow parametrice file snapshoting interval

### :bug: Bugs fixed

- Fix issue on :mov-object change impl
- Minor fix on how file changes log is persisted
- Fix many issues on error reporting

## 1.10.3-beta

### :sparkles: Enhacements

- Make all logging asynchronous, this avoid some overhead on jetty threads at cost of logging latency.
- Increase default session time to 15 days.

### :bug: Bugs fixed

- Fix unexpected exception on saving pages with default grids [#2409](https://tree.taiga.io/project/penpot/issue/2409)
- Fix react warnings on setting size 1 on row and column grids.
- Fix minor issues on ZMQ logging listener (used in error reporting service)
- Remove "ALPHA" from the code.
- Fix value and nil handling on numeric-input component. This fixes many issues related to typography, components, etc. renaming.
- Fix NPE on email complains processing.
- Fix white page after leaving a team.
- Fix missing leave team button outside members page.

### :arrow_up: Deps updates

- Update log4j2 dependency.

## 1.10.2-beta

### :bug: Bugs fixed

- Fix corner case issues with media file uploads.
- Fix issue with default page grids validation.
- Fix issue related to some raceconditions on workspace navigation events.

### :arrow_up: Deps updates

- Update log4j2 dependency.

## 1.10.1-beta

### :bug: Bugs fixed

- Fix problems with team management [#1353](https://github.com/penpot/penpot/issues/1353)

## 1.10.0-beta

### :boom: Breaking changes

- The initial project / data mechanism (not documented) has been
  disabled. Is the mechanism used for creating initial project on user
  signup. With the new onboarding approach, this subsystem is no
  longer needed and is disabled.

### :sparkles: New features

- Allow ungroup groups in bulk [Taiga #2211](https://tree.taiga.io/project/penpot/us/2211)
- Enhance corner radius behavior [Taiga #2190](https://tree.taiga.io/project/penpot/issue/2190)
- Allow preserve scroll position in interactions [Taiga #2250](https://tree.taiga.io/project/penpot/us/2250)
- Add new onboarding modals.

### :bug: Bugs fixed

- Fix problem with exporting before the document is saved [Taiga #2189](https://tree.taiga.io/project/penpot/issue/2189)
- Fix undo stacking when changing color from color-picker [Taiga #2191](https://tree.taiga.io/project/penpot/issue/2191)
- Fix pages dropdown in viewer [Taiga #2087](https://tree.taiga.io/project/penpot/issue/2087)
- Fix problem when exporting texts with gradients or opacity [Taiga #2200](https://tree.taiga.io/project/penpot/issue/2200)
- Fix problem with view mode comments [Taiga #2226](https://tree.taiga.io/project/penpot/issue/2226)
- Disallow to create a component when already has one [Taiga #2237](https://tree.taiga.io/project/penpot/issue/2237)
- Add ellipsis in long labels for input fields [Taiga #2224](https://tree.taiga.io/project/penpot/issue/2224)
- Fix problem with text rendering on export [Taiga #2223](https://tree.taiga.io/project/penpot/issue/2223)
- Fix problem when flattening booleans losing styles [Taiga #2217](https://tree.taiga.io/project/penpot/issue/2217)
- Add shortcuts to boolean icons popups [Taiga #2220](https://tree.taiga.io/project/penpot/issue/2220)
- Fix a worker error when transforming a rectangle into path
- Fix max/min values for opacity fields [Taiga #2183](https://tree.taiga.io/project/penpot/issue/2183)
- Fix viewer comment position when zoom applied [Taiga #2240](https://tree.taiga.io/project/penpot/issue/2240)
- Remove change style on hover for options [Taiga #2172](https://tree.taiga.io/project/penpot/issue/2172)
- Fix problem in viewer with dropdowns when comments active [#1303](https://github.com/penpot/penpot/issues/1303)
- Add placeholder to create shareable link
- Fix project files count not refreshing correctly after import [Taiga #2216](https://tree.taiga.io/project/penpot/issue/2216)
- Remove button after import process finish [Taiga #2215](https://tree.taiga.io/project/penpot/issue/2215)
- Fix problem with styles in the viewer [Taiga #2467](https://tree.taiga.io/project/penpot/issue/2467)
- Fix default state in viewer [Taiga #2465](https://tree.taiga.io/project/penpot/issue/2465)
- Fix division by zero in bool operation [Taiga #2349](https://tree.taiga.io/project/penpot/issue/2349)

### :heart: Community contributions by (Thank you!)

- To the translation community for the hard work on making penpot
  available on so many languages.
- Guide to integrate with Azure Directory (by @skrzyneckik) [Penpot-docs #33](https://github.com/penpot/penpot-docs/pull/33)
- Improve libraries section readability (by @PaulSchulz) [Penpot-docs #39](https://github.com/penpot/penpot-docs/pull/39)

## 1.9.0-alpha

### :boom: Breaking changes

- Some stroke-caps can change behaviour.
- Text display bug fix could potentially make some texts jump a line.

### :sparkles: New features

- Add boolean shapes: intersections, unions, difference and exclusions[Taiga #748](https://tree.taiga.io/project/penpot/us/748)
- Add advanced prototyping [Taiga #244](https://tree.taiga.io/project/penpot/us/244)
- Add multiple flows [Taiga #2091](https://tree.taiga.io/project/penpot/us/2091)
- Change order of the teams menu so it's in the joined time order.

### :bug: Bugs fixed

- Enhance duplicating prototype connections behaviour [Taiga #2093](https://tree.taiga.io/project/penpot/us/2093)
- Ignore constraints in horizontal or vertical flip [Taiga #2038](https://tree.taiga.io/project/penpot/issue/2038)
- Fix color and typographies refs lost when duplicated file [Taiga #2165](https://tree.taiga.io/project/penpot/issue/2165)
- Fix problem with overflow dropdown on stroke-cap [#1216](https://github.com/penpot/penpot/issues/1216)
- Fix menu context for single element nested in components [#1186](https://github.com/penpot/penpot/issues/1186)
- Fix error screen when operations over comments fail [#1219](https://github.com/penpot/penpot/issues/1219)
- Fix undo problem when changing typography/color from library [#1230](https://github.com/penpot/penpot/issues/1230)
- Fix problem with text margin while rendering [#1231](https://github.com/penpot/penpot/issues/1231)
- Fix problem with masked texts on exporting [Taiga #2116](https://tree.taiga.io/project/penpot/issue/2116)
- Fix text editor enter behaviour with centered texts [Taiga #2126](https://tree.taiga.io/project/penpot/issue/2126)
- Fix residual stroke on imported svg [Taiga #2125](https://tree.taiga.io/project/penpot/issue/2125)
- Add links for terms of service and privacy policy in register checkbox [Taiga #2020](https://tree.taiga.io/project/penpot/issue/2020)
- Allow three character hex and web colors in color picker hex input [#1184](https://github.com/penpot/penpot/issues/1184)
- Allow lowercase search for fonts [#1180](https://github.com/penpot/penpot/issues/1180)
- Fix group renaming problem [Taiga #1969](https://tree.taiga.io/project/penpot/issue/1969)
- Fix export group with shadows on children [Taiga #2036](https://tree.taiga.io/project/penpot/issue/2036)
- Fix zoom context menu in viewer [Taiga #2041](https://tree.taiga.io/project/penpot/issue/2041)
- Fix stroke caps adjustments in relation with stroke size [Taiga #2123](https://tree.taiga.io/project/penpot/issue/2123)
- Fix problem duplicating paths [Taiga #2147](https://tree.taiga.io/project/penpot/issue/2147)
- Fix problem inheriting attributes from SVG root when importing [Taiga #2124](https://tree.taiga.io/project/penpot/issue/2124)
- Fix problem with lines and inside/outside stroke [Taiga #2146](https://tree.taiga.io/project/penpot/issue/2146)
- Add stroke width in selection calculation [Taiga #2146](https://tree.taiga.io/project/penpot/issue/2146)
- Fix shift+wheel to horizontal scrolling in MacOS [#1217](https://github.com/penpot/penpot/issues/1217)
- Fix path stroke is not working properly with high thickness [Taiga #2154](https://tree.taiga.io/project/penpot/issue/2154)
- Fix bug with transformation operations [Taiga #2155](https://tree.taiga.io/project/penpot/issue/2155)
- Fix bug in firefox when a text box is inside a mask [Taiga #2152](https://tree.taiga.io/project/penpot/issue/2152)
- Fix problem with stroke inside/outside [Taiga #2186](https://tree.taiga.io/project/penpot/issue/2186)
- Fix masks export area [Taiga #2189](https://tree.taiga.io/project/penpot/issue/2189)
- Fix paste in place in artboards [Taiga #2188](https://tree.taiga.io/project/penpot/issue/2188)
- Fix font size input stuck on selection change [Taiga #2184](https://tree.taiga.io/project/penpot/issue/2184)
- Fix stroke cut on shapes export [Taiga #2171](https://tree.taiga.io/project/penpot/issue/2171)
- Fix no color when boolean with an SVG [Taiga #2193](https://tree.taiga.io/project/penpot/issue/2193)
- Fix unlink color styles at strokes [Taiga #2206](https://tree.taiga.io/project/penpot/issue/2206)

### :arrow_up: Deps updates

### :heart: Community contributions by (Thank you!)

- To the translation community for the hard work on making penpot
  available on so many languages.

## 1.8.4-alpha

### :bug: Bugs fixed

- Fix problem importing components [Taiga #2151](https://tree.taiga.io/project/penpot/issue/2151)

## 1.8.3-alpha

### :sparkles: New features

- Adds progress report to importing process.

## 1.8.2-alpha

### :bug: Bugs fixed

- Fix problem with masking images in viewer [#1238](https://github.com/penpot/penpot/issues/1238)

## 1.8.1-alpha

### :bug: Bugs fixed

- Fix project renaming issue (and some other related to the same underlying bug)
- Fix internal exception on audit log persistence layer.
- Set proper environment variable on docker images for chrome executable.
- Fix internal metrics on websocket connections.

## 1.8.0-alpha

### :boom: Breaking changes

- This release includes a new approach for handling share links, and
  this feature is incompatible with the previous one. This means that
  all the public share links generated previously will stop working.

### :sparkles: New features

- Add tooltips to color picker tabs [Taiga #1814](https://tree.taiga.io/project/penpot/us/1814)
- Add styling to the end point of any open paths [Taiga #1107](https://tree.taiga.io/project/penpot/us/1107)
- Allow to zoom with ctrl + middle button [Taiga #1428](https://tree.taiga.io/project/penpot/us/1428)
- Auto placement of duplicated objects [Taiga #1386](https://tree.taiga.io/project/penpot/us/1386)
- Enable penpot SVG metadata only when exporting complete files [Taiga #1914](https://tree.taiga.io/project/penpot/us/1914?milestone=295883)
- Export to PDF all artboards of one page [Taiga #1895](https://tree.taiga.io/project/penpot/us/1895)
- Go to a undo step clicking on a history element of the list [Taiga #1374](https://tree.taiga.io/project/penpot/us/1374)
- Increment font size by 10 with shift+arrows [1047](https://github.com/penpot/penpot/issues/1047)
- New shortcut to detach components Ctrl+Shift+K [Taiga #1799](https://tree.taiga.io/project/penpot/us/1799)
- Set email inputs to type "email", to aid keyboard entry [Taiga #1921](https://tree.taiga.io/project/penpot/issue/1921)
- Use shift+move to move element orthogonally [#823](https://github.com/penpot/penpot/issues/823)
- Use space + mouse drag to pan, instead of only space [Taiga #1800](https://tree.taiga.io/project/penpot/us/1800)
- Allow navigate through pages on the viewer [Taiga #1550](https://tree.taiga.io/project/penpot/us/1550)
- Allow create share links with specific pages [Taiga #1844](https://tree.taiga.io/project/penpot/us/1844)

### :bug: Bugs fixed

- Prevent adding numeric suffix to layer names when not needed [Taiga #1929](https://tree.taiga.io/project/penpot/us/1929)
- Prevent deleting or moving the drafts project [Taiga #1935](https://tree.taiga.io/project/penpot/issue/1935)
- Fix problem with zoom and selection [Taiga #1919](https://tree.taiga.io/project/penpot/issue/1919)
- Fix problem with borders on shape export [#1092](https://github.com/penpot/penpot/issues/1092)
- Fix thumbnail cropping issue [Taiga #1964](https://tree.taiga.io/project/penpot/issue/1964)
- Fix repeated fetch on file selection [Taiga #1933](https://tree.taiga.io/project/penpot/issue/1933)
- Fix rename typography on text options [Taiga #1963](https://tree.taiga.io/project/penpot/issue/1963)
- Fix problems with order in groups [Taiga #1960](https://tree.taiga.io/project/penpot/issue/1960)
- Fix SVG components preview [#1134](https://github.com/penpot/penpot/issues/1134)
- Fix group renaming problem [Taiga #1969](https://tree.taiga.io/project/penpot/issue/1969)
- Fix problem with import broken images links [#1197](https://github.com/penpot/penpot/issues/1197)
- Fix problem while moving imported SVG's [#1199](https://github.com/penpot/penpot/issues/1199)

### :arrow_up: Deps updates

### :boom: Breaking changes

### :heart: Community contributions by (Thank you!)

- eduayme [#1129](https://github.com/penpot/penpot/pull/1129)

## 1.7.4-alpha

### :bug: Bugs fixed

- Fix demo user creation (self-hosted only)
- Add better ldap response validation and reporting (self-hosted only)

## 1.7.3-alpha

### :bug: Bugs fixed

- Fix font uploading issue on Windows.

## 1.7.2-alpha

### :sparkles: New features

- Add many improvements to text tool.

### :bug: Bugs fixed

- Add scroll bar to Teams menu [Taiga #1894](https://tree.taiga.io/project/penpot/issue/1894)
- Fix repeated names when duplicating artboards or groups [Taiga #1892](https://tree.taiga.io/project/penpot/issue/1892)
- Fix properly messages lifecycle on navigate.
- Fix handling repeated names on duplicate object trees.
- Fix group naming on group creation.
- Fix some issues in svg transformation.

### :arrow_up: Deps updates

- Update frontend build tooling.

### :heart: Community contributions by (Thank you!)

- soultipsy [#1100](https://github.com/penpot/penpot/pull/1100)

## 1.7.1-alpha

### :bug: Bugs fixed

- Fix issue related to the GC and images in path shapes.
- Fix issue on the shape order on some undo operations.
- Fix issue on undo page deletion.
- Fix some issues related to constraints.

## 1.7.0-alpha

### :sparkles: New features

- Allow nested asset groups [Taiga #1716](https://tree.taiga.io/project/penpot/us/1716)
- Allow to ungroup assets [Taiga #1719](https://tree.taiga.io/project/penpot/us/1719)
- Allow to rename assets groups [Taiga #1721](https://tree.taiga.io/project/penpot/us/1721)
- Component constraints (left, right, left and right, center, scale...) [Taiga #1125](https://tree.taiga.io/project/penpot/us/1125)
- Export elements to PDF [Taiga #519](https://tree.taiga.io/project/penpot/us/519)
- Memorize collapse state of assets in panel [Taiga #1718](https://tree.taiga.io/project/penpot/us/1718)
- Headers button sets and menus review [Taiga #1663](https://tree.taiga.io/project/penpot/us/1663)
- Preserve components if possible, when pasted into a different file [Taiga #1063](https://tree.taiga.io/project/penpot/issue/1063)
- Add the ability to offload file data to a cheaper storage when file becomes inactive.
- Import/Export Penpot files from dashboard.
- Double click won't make a shape a path until you change a node [Taiga #1796](https://tree.taiga.io/project/penpot/us/1796)
- Incremental area selection [#779](https://github.com/penpot/penpot/discussions/779)

### :bug: Bugs fixed

- Process numeric input changes only if the value actually changed.
- Remove unnecessary redirect from history when user goes to workspace from dashboard [Taiga #1820](https://tree.taiga.io/project/penpot/issue/1820)
- Detach shapes from deleted assets [Taiga #1850](https://tree.taiga.io/project/penpot/issue/1850)
- Fix tooltip position on view application [Taiga #1819](https://tree.taiga.io/project/penpot/issue/1819)
- Fix dashboard navigation on moving file to other team [Taiga #1817](https://tree.taiga.io/project/penpot/issue/1817)
- Fix workspace header presence styles and invalid link [Taiga #1813](https://tree.taiga.io/project/penpot/issue/1813)
- Fix color-input wrong behavior (on workspace page color) [Taiga #1795](https://tree.taiga.io/project/penpot/issue/1795)
- Fix file contextual menu in shared libraries at dashboard [Taiga #1865](https://tree.taiga.io/project/penpot/issue/1865)
- Fix problem with color picker and fonts [#1049](https://github.com/penpot/penpot/issues/1049)
- Fix negative values in blur [Taiga #1815](https://tree.taiga.io/project/penpot/issue/1815)
- Fix problem when editing color in group [Taiga #1816](https://tree.taiga.io/project/penpot/issue/1816)
- Fix resize/rotate with mouse buttons different than left [#1060](https://github.com/penpot/penpot/issues/1060)
- Fix header partially visible on fullscreen viewer mode [Taiga #1875](https://tree.taiga.io/project/penpot/issue/1875)
- Fix dynamic alignment enabled with hidden objects [#1063](https://github.com/penpot/penpot/issues/1063)

## 1.6.5-alpha

### :bug: Bugs fixed

- Fix problem with paths editing after flip [#1040](https://github.com/penpot/penpot/issues/1040)

## 1.6.4-alpha

### :sparkles: Minor improvements

- Decrease default bulk buffers on storage tasks.
- Reduce file_change preserve interval to 24h.

### :bug: Bugs fixed

- Don't allow rename drafts project.
- Fix custom font deletion task.
- Fix custom font rendering on exporting shapes.
- Fix font loading on viewer app.
- Fix problem when moving files with drag & drop.
- Fix unexpected exception on searching without term.
- Properly handle nil values on `update-shapes` function.
- Replace frame term usage by artboard on viewer app.

## 1.6.3-alpha

### :bug: Bugs fixed

- Fix problem with merge and join nodes [#990](https://github.com/penpot/penpot/issues/990)
- Fix problem with empty path editing.
- Fix problem with create component.
- Fix problem with move-objects.
- Fix problem with merge and join nodes.

## 1.6.2-alpha

### :bug: Bugs fixed

- Add better auth module logging.
- Add missing `email` scope to OIDC backend.
- Add missing cause prop on error loging.
- Fix empty font-family handling on custom fonts page.
- Fix incorrect unicode code points handling on draft-to-penpot conversion.
- Fix some problems with paths.
- Fix unexpected exception on duplicate project.
- Fix unexpected exception when user leaves typography name empty.
- Improve error report on uploading invalid image to library.
- Minor fix on previous commit.
- Minor improvements on svg uploading on libraries.

## 1.6.1-alpha

### :bug: Bugs fixed

- Add safety check on reg-objects change impl.
- Fix custom fonts embedding issue.
- Fix dashboard ordering issue.
- Fix problem when creating a component with empty data.
- Fix problem with moving shapes into frames.
- Fix problems with mov-objects.
- Fix unexpected exception related to rounding integers.
- Fix wrong type usage on libraries changes.
- Improve editor lifecycle management.
- Make the navigation async by default.

## 1.6.0-alpha

### :sparkles: New features

- Add improved workspace font selector [Taiga US #292](https://tree.taiga.io/project/penpot/us/292)
- Add option to interactively scale text [Taiga #1527](https://tree.taiga.io/project/penpot/us/1527)
- Add performance improvements on dashboard data loading.
- Add performance improvements to indexes handling on workspace.
- Add the ability to upload/use custom fonts (and automatically generate all needed webfonts) [Taiga US #292](https://tree.taiga.io/project/penpot/us/292)
- Transform shapes to path on double click
- Translate automatic names of new files and projects.
- Use shift instead of ctrl/cmd to keep aspect ratio [Taiga 1697](https://tree.taiga.io/project/penpot/issue/1697)
- New translations: Portuguese (Brazil) and Romanias.

### :bug: Bugs fixed

- Remove interactions when the destination artboard is deleted [Taiga #1656](https://tree.taiga.io/project/penpot/issue/1656)
- Fix problem with fonts that ends with numbers [#940](https://github.com/penpot/penpot/issues/940)
- Fix problem with imported SVG on editing paths [#971](https://github.com/penpot/penpot/issues/971)
- Fix problem with color picker positioning
- Fix order on color palette [#961](https://github.com/penpot/penpot/issues/961)
- Fix issue when group creation leaves an empty group [#1724](https://tree.taiga.io/project/penpot/issue/1724)
- Fix problem with :multiple for colors and typographies [#1668](https://tree.taiga.io/project/penpot/issue/1668)
- Fix problem with locked shapes when change parents [#974](https://github.com/penpot/penpot/issues/974)
- Fix problem with new nodes in paths [#978](https://github.com/penpot/penpot/issues/978)

### :arrow_up: Deps updates

- Update exporter dependencies (puppeteer), that fixes some unexpected exceptions.
- Update string manipulation library.

### :boom: Breaking changes

- The OIDC setting `PENPOT_OIDC_SCOPES` has changed the default semantics. Before this
  configuration added scopes to the default set. Now it replaces it, so use with care, because
  penpot requires at least `name` and `email` props found on the user info object.

### :heart: Community contributions by (Thank you!)

- Translations: Portuguese (Brazil) and Romanias.

## 1.5.4-alpha

### :bug: Bugs fixed

- Fix issues on group rendering.
- Fix problem with text editing auto-height [Taiga #1683](https://tree.taiga.io/project/penpot/issue/1683)

## 1.5.3-alpha

### :bug: Bugs fixed

- Fix problem undo/redo.

## 1.5.2-alpha

### :bug: Bugs fixed

- Fix problem with `close-path` command [#917](https://github.com/penpot/penpot/issues/917)
- Fix wrong query for obtain the profile default project-id
- Fix problems with empty paths and shortcuts [#923](https://github.com/penpot/penpot/issues/923)

## 1.5.1-alpha

### :bug: Bugs fixed

- Fix issue with bitmap image clipboard.
- Fix issue when removing all path points.
- Increase default team invitation token expiration to 48h.
- Fix wrong error message when an expired token is used.

## 1.5.0-alpha

### :sparkles: New features

- Add integration with gitpod.io (an online IDE) [#807](https://github.com/penpot/penpot/pull/807)
- Allow basic math operations in inputs [Taiga 1383](https://tree.taiga.io/project/penpot/us/1383)
- Autocomplete color names in hex inputs [Taiga 1596](https://tree.taiga.io/project/penpot/us/1596)
- Allow to group assets (components and graphics) [Taiga #1289](https://tree.taiga.io/project/penpot/us/1289)
- Change icon of pinned projects [Taiga 1298](https://tree.taiga.io/project/penpot/us/1298)
- Internal: refactor of http client, replace internal xhr usage with more modern Fetch API.
- New features for paths: snap points on edition, add/remove nodes, merge/join/split nodes. [Taiga #907](https://tree.taiga.io/project/penpot/us/907)
- Add OpenID-Connect support.
- Reimplement social auth providers on top of the generic openid impl.

### :bug: Bugs fixed

- Fix problem with pan and space [#811](https://github.com/penpot/penpot/issues/811)
- Fix issue when parsing exponential numbers in paths
- Remove legacy system user and team [#843](https://github.com/penpot/penpot/issues/843)
- Fix ordering of copy pasted objects [Taiga #1618](https://tree.taiga.io/project/penpot/issue/1617)
- Fix problems with blending modes [#837](https://github.com/penpot/penpot/issues/837)
- Fix problem with zoom an selection rect [#845](https://github.com/penpot/penpot/issues/845)
- Fix problem displaying team statistics [#859](https://github.com/penpot/penpot/issues/859)
- Fix problems with text editor selection [Taiga #1546](https://tree.taiga.io/project/penpot/issue/1546)
- Fix problem when opening the context menu in dashboard at the bottom [#856](https://github.com/penpot/penpot/issues/856)
- Fix problem when clicking an interactive group in view mode [#863](https://github.com/penpot/penpot/issues/863)
- Fix visibility of pages in sitemap when changing page [Taiga #1618](https://tree.taiga.io/project/penpot/issue/1618)
- Fix visual problem with group invite [Taiga #1290](https://tree.taiga.io/project/penpot/issue/1290)
- Fix issues with promote owner panel [Taiga #763](https://tree.taiga.io/project/penpot/issue/763)
- Allow use library colors when defining gradients [Taiga #1614](https://tree.taiga.io/project/penpot/issue/1614)
- Fix group selrect not updating after alignment [#895](https://github.com/penpot/penpot/issues/895)

### :arrow_up: Deps updates

### :boom: Breaking changes

- Translations refactor: now penpot uses gettext instead of a custom
  JSON, and each locale has its own separated file. All translations
  should be contributed via the weblate.org service.

### :heart: Community contributions by (Thank you!)

- madmath03 (by [Monogramm](https://github.com/Monogramm)) [#807](https://github.com/penpot/penpot/pull/807)
- zzkt [#814](https://github.com/penpot/penpot/pull/814)

## 1.4.1-alpha

### :bug: Bugs fixed

- Fix typography unlinking.
- Fix incorrect measures on shapes outside artboard.
- Fix issues on svg parsing related to numbers with exponents.
- Fix some race conditions on removing shape from workspace.
- Fix incorrect state management of user lang selection.
- Fix email validation usability issue on team invitation lightbox.

## 1.4.0-alpha

### :sparkles: New features

- Add blob-encoding v3 (uses ZSTD+transit) [#738](https://github.com/penpot/penpot/pull/738)
- Add http caching layer on top of Query RPC.
- Add layer opacity and blend mode to shapes [Taiga #937](https://tree.taiga.io/project/penpot/us/937)
- Add more chinese translations [#726](https://github.com/penpot/penpot/pull/726)
- Add native support for text-direction (RTL, LTR & auto)
- Add several enhancements in shape selection [Taiga #1195](https://tree.taiga.io/project/penpot/us/1195)
- Add thumbnail in memory caching mechanism.
- Add turkish translation strings [#759](https://github.com/penpot/penpot/pull/759), [#794](https://github.com/penpot/penpot/pull/794)
- Duplicate and move files and projects [Taiga #267](https://tree.taiga.io/project/penpot/us/267)
- Hide viewer navbar on fullscreen [Taiga 1375](https://tree.taiga.io/project/penpot/us/1375)
- Import SVG will create Penpot's shapes [Taiga #1006](https://tree.taiga.io/project/penpot/us/1066)
- Improve french translations [#731](https://github.com/penpot/penpot/pull/731)
- Reimplement workspace presence (remove database state)
- Remember last visited team when you re-enter the application [Taiga #1376](https://tree.taiga.io/project/penpot/us/1376)
- Rename artboard with double click on the title [Taiga #1392](https://tree.taiga.io/project/penpot/us/1392)
- Replace Slate-Editor with DraftJS [Taiga #1346](https://tree.taiga.io/project/penpot/us/1346)
- Set proper page title [Taiga #1377](https://tree.taiga.io/project/penpot/us/1377)

### :bug: Bugs fixed

- Disable buttons in view mode for users without permissions [Taiga #1328](https://tree.taiga.io/project/penpot/issue/1328)
- Fix broken profile and profile options form.
- Fix calculate size of some animated gifs [Taiga #1487](https://tree.taiga.io/project/penpot/issue/1487)
- Fix error with the "Navigate to" button on prototypes [Taiga #1268](https://tree.taiga.io/project/penpot/issue/1268)
- Fix issue when undo after changing the artboard of a shape [Taiga #1304](https://tree.taiga.io/project/penpot/issue/1304)
- Fix issue with Alt key in distance measurement [#672](https://github.com/penpot/penpot/issues/672)
- Fix issue with blending modes in masks [Taiga #1476](https://tree.taiga.io/project/penpot/issue/1476)
- Fix issue with blocked shapes [Taiga #1480](https://tree.taiga.io/project/penpot/issue/1480)
- Fix issue with comments styles on dashboard [Taiga #1405](https://tree.taiga.io/project/penpot/issue/1405)
- Fix issue with default square grid [Taiga #1344](https://tree.taiga.io/project/penpot/issue/1344)
- Fix issue with enter key shortcut [#775](https://github.com/penpot/penpot/issues/775)
- Fix issue with enter to edit paths [Taiga #1481](https://tree.taiga.io/project/penpot/issue/1481)
- Fix issue with mask and flip [#715](https://github.com/penpot/penpot/issues/715)
- Fix issue with masks interactions outside bounds [#718](https://github.com/penpot/penpot/issues/718)
- Fix issue with middle mouse button press moving the canvas when not moving mouse [#717](https://github.com/penpot/penpot/issues/717)
- Fix issue with resolved comments [Taiga #1406](https://tree.taiga.io/project/penpot/issue/1406)
- Fix issue with rotated blur [Taiga #1370](https://tree.taiga.io/project/penpot/issue/1370)
- Fix issue with rotation degree input [#741](https://github.com/penpot/penpot/issues/741)
- Fix issue with system shortcuts and application [#737](https://github.com/penpot/penpot/issues/737)
- Fix issue with team management in dashboard [Taiga #1475](https://tree.taiga.io/project/penpot/issue/1475)
- Fix issue with typographies panel cannot be collapsed [#707](https://github.com/penpot/penpot/issues/707)
- Fix text selection in comments [#745](https://github.com/penpot/penpot/issues/745)
- Update Work-Sans font [#744](https://github.com/penpot/penpot/issues/744)
- Fix issue with recent files not showing [Taiga #1493](https://tree.taiga.io/project/penpot/issue/1493)
- Fix issue when promoting to owner [Taiga #1494](https://tree.taiga.io/project/penpot/issue/1494)
- Fix cannot click on blocked elements in viewer [Taiga #1430](https://tree.taiga.io/project/penpot/issue/1430)
- Fix SVG not showing properties at code [Taiga #1437](https://tree.taiga.io/project/penpot/issue/1437)
- Fix shadows when exporting groups [Taiga #1495](https://tree.taiga.io/project/penpot/issue/1495)
- Fix drag-select when renaming layer text [Taiga #1307](https://tree.taiga.io/project/penpot/issue/1307)
- Fix layout problem for editable selects [Taiga #1488](https://tree.taiga.io/project/penpot/issue/1488)
- Fix artboard title wasn't move when resizing [Taiga #1479](https://tree.taiga.io/project/penpot/issue/1479)
- Fix titles in viewer thumbnails too long [Taiga #1474](https://tree.taiga.io/project/penpot/issue/1474)
- Fix when right click on a selected text shows artboard contextual menu [Taiga #1226](https://tree.taiga.io/project/penpot/issue/1226)

### :boom: Breaking changes

- The LDAP configuration variables interpolation starts using `:`
  (example `:username`) instead of `$`. The main reason is avoid
  unnecessary conflict with bash interpolation.

### :arrow_up: Deps updates

- Update backend to JDK16.
- Update exporter nodejs to v14.16.0

### :heart: Community contributions by (Thank you!)

- iblueer [#726](https://github.com/penpot/penpot/pull/726)
- gizembln [#759](https://github.com/penpot/penpot/pull/759)
- girafic [#748](https://github.com/penpot/penpot/pull/748)
- mbrksntrk [#794](https://github.com/penpot/penpot/pull/794)

## 1.3.0-alpha

### :sparkles: New features

- Add emailcatcher and ldap test containers to devenv. [#506](https://github.com/penpot/penpot/pull/506)
- Add major refactor of internal pubsub/redis code; improves scalability and performance [#640](https://github.com/penpot/penpot/pull/640)
- Add more chinese translations [#687](https://github.com/penpot/penpot/pull/687)
- Add more presets for artboard [#654](https://github.com/penpot/penpot/pull/654)
- Add optional loki integration [#645](https://github.com/penpot/penpot/pull/645)
- Add proper http session lifecycle handling.
- Allow to set border radius of each rect corner individually
- Bounce & Complaint handling [#635](https://github.com/penpot/penpot/pull/635)
- Disable groups interactions when holding "Ctrl" key (deep selection)
- New action in context menu to "edit" some shapes (bound to key "Enter")

### :bug: Bugs fixed

- Add more improvements to french translation strings [#591](https://github.com/penpot/penpot/pull/591)
- Add some missing database indexes (mainly improves performance on large databases on file-update rpc method, and some background tasks)
- Disables filters in masking elements (issue with Firefox rendering)
- Drawing tool will have priority over resize/rotate handlers [Taiga #1225](https://tree.taiga.io/project/penpot/issue/1225)
- Fix broken bounding box on editing paths [Taiga #1254](https://tree.taiga.io/project/penpot/issue/1254)
- Fix corner cases on invitation/signup flows.
- Fix errors on onboarding file [Taiga #1287](https://tree.taiga.io/project/penpot/issue/1287)
- Fix infinite recursion on logout.
- Fix issues with frame selection [Taiga #1300](https://tree.taiga.io/project/penpot/issue/1300), [Taiga #1255](https://tree.taiga.io/project/penpot/issue/1255)
- Fix local fonts error [#691](https://github.com/penpot/penpot/issues/691)
- Fix issue width handoff code generation [Taiga #1204](https://tree.taiga.io/project/penpot/issue/1204)
- Fix issue with indices refreshing on page changes [#646](https://github.com/penpot/penpot/issues/646)
- Have language change notification written in the new language [Taiga #1205](https://tree.taiga.io/project/penpot/issue/1205)
- Hide register screen when registration is disabled [#598](https://github.com/penpot/penpot/issues/598)
- Properly handle errors on github, gitlab and ldap auth backends.
- Properly mark profile auth backend (on first register/ auth with 3rd party auth provider)
- Refactor LDAP auth backend.

### :heart: Community contributions by (Thank you!)

- girafic [#538](https://github.com/penpot/penpot/pull/654)
- arkhi [#591](https://github.com/penpot/penpot/pull/591)

## 1.2.0-alpha

### :sparkles: New features

- Add horizontal/vertical flip
- Add images lock proportions by default [#541](https://github.com/penpot/penpot/discussions/541), [#609](https://github.com/penpot/penpot/issues/609)
- Add new blob storage format (Zstd+nippy)
- Add user feedback form
- Improve French translations
- Improve component testing
- Increase default deletion delay to 7 days
- Show a pixel grid when zoom greater than 800% [#519](https://github.com/penpot/penpot/discussions/519)
- Fix behavior of select all command when there are objects outside frames [Taiga #1209](https://tree.taiga.io/project/penpot/issue/1209)

### :bug: Bugs fixed

- Fix 404 when access shared link [#615](https://github.com/penpot/penpot/issues/615)
- Fix 500 when requestion password reset
- Fix issue when transforming path shapes [Taiga #1170](https://tree.taiga.io/project/penpot/issue/1170)
- Fix apply a color to a text selection from color palette was not working [Taiga #1189](https://tree.taiga.io/project/penpot/issue/1189)
- Fix issues when moving shapes outside groups [Taiga #1138](https://tree.taiga.io/project/penpot/issue/1138)
- Fix ldap function called on login click
- Fix logo icon in viewer should go to dashboard [Taiga #1149](https://tree.taiga.io/project/penpot/issue/1149)
- Fix ordering when restoring deleted shapes in sync [Taiga #1163](https://tree.taiga.io/project/penpot/issue/1163)
- Fix issue when editing text immediately after creating [Taiga #1207](https://tree.taiga.io/project/penpot/issue/1207)
- Fix issue when pasting URL's copied from the browser url bar [Taiga #1187](https://tree.taiga.io/project/penpot/issue/1187)
- Fix issue with multiple selection and groups [Taiga #1128](https://tree.taiga.io/project/penpot/issue/1128)
- Fix issue with red handler indicator on resize [Taiga #1188](https://tree.taiga.io/project/penpot/issue/1188)
- Fix show correct error when google auth is disabled [Taiga #1119](https://tree.taiga.io/project/penpot/issue/1119)
- Fix text alignment in preview [#594](https://github.com/penpot/penpot/issues/594)
- Fix unexpected exception when uploading image [Taiga #1120](https://tree.taiga.io/project/penpot/issue/1120)
- Fix updates on collaborative editing not updating selection rectangles [Taiga #1127](https://tree.taiga.io/project/penpot/issue/1127)
- Make the team deletion deferred (in the same way other objects)

### :heart: Community contributions by (Thank you!)

- abtinmo [#538](https://github.com/penpot/penpot/pull/538)
- kdrag0n [#585](https://github.com/penpot/penpot/pull/585)
- nisrulz [#586](https://github.com/penpot/penpot/pull/586)
- tomer [#575](https://github.com/penpot/penpot/pull/575)
- violoncelloCH [#554](https://github.com/penpot/penpot/pull/554)

## 1.1.0-alpha

- Bugfixing and stabilization post-launch
- Some changes to the register flow
- Improved MacOS shortcuts and helpers
- Small changes to shape creation

## 1.0.0-alpha

Initial release<|MERGE_RESOLUTION|>--- conflicted
+++ resolved
@@ -1,6 +1,5 @@
 # CHANGELOG
 
-<<<<<<< HEAD
 ## :rocket: Next
 
 ### :boom: Breaking changes & Deprecations
@@ -28,7 +27,6 @@
 
 - To @andrewzhurov for many code contributions on this release.
 
-=======
 ## 1.15.2-beta
 
 ### :bug: Bugs fixed
@@ -36,7 +34,6 @@
 - Fix problem with multi-user text editing [Taiga #3446](https://tree.taiga.io/project/penpot/issue/3446)
 - Fix path tools blocking elements underneath [#2050](https://github.com/penpot/penpot/issues/2050)
 - Fix frame titles deforming when resize [#2207](https://github.com/penpot/penpot/issues/2207)
->>>>>>> 8314e6c1
 
 ## 1.15.1-beta
 
