--- conflicted
+++ resolved
@@ -1,6 +1,5 @@
 # CHANGELOG
 
-<<<<<<< HEAD
 ## :rocket: Next (1.17)
 
 ### :boom: Breaking changes & Deprecations
@@ -13,11 +12,9 @@
 - Fix some texts and a typo [Taiga #4215](https://tree.taiga.io/project/penpot/issue/4215)
 - Fix twitter support account link [Taiga #4279](https://tree.taiga.io/project/penpot/issue/4279)
 
-
-### :arrow_up: Deps updates
-### :heart: Community contributions by (Thank you!)
-
-=======
+### :arrow_up: Deps updates
+### :heart: Community contributions by (Thank you!)
+
 ## 1.16.1-beta
 
 ### :bug: Bugs fixed
@@ -26,7 +23,6 @@
 - Fix justify alignes text left [Taiga #4322](https://tree.taiga.io/project/penpot/issue/4322)
 - Fix text out of borders with "auto width" and center align [Taiga #4308](https://tree.taiga.io/project/penpot/issue/4308)
 - Fix auto-width for texts can make text appear stretched [Github #2482](https://github.com/penpot/penpot/issues/2482)
->>>>>>> 490d295f
 
 ## 1.16.0-beta
 
