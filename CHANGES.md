--- conflicted
+++ resolved
@@ -1,6 +1,5 @@
 # CHANGELOG
 
-<<<<<<< HEAD
 ## :rocket: Next
 
 ### :boom: Breaking changes & Deprecations
@@ -38,7 +37,7 @@
 ### :heart: Community contributions by (Thank you!)
 
 - To @andrewzhurov for many code contributions on this release.
-=======
+
 ## 1.15.4-beta
 
 ### :bug: Bugs fixed
@@ -47,7 +46,6 @@
 - Fix toggle overlay position [Taiga #4091](https://tree.taiga.io/project/penpot/issue/4091)
 - Fix overlay closed on clicked outside [Taiga #4027](https://tree.taiga.io/project/penpot/issue/4027)
 - Fix animate multiple overlays [Taiga #3993](https://tree.taiga.io/project/penpot/issue/3993)
->>>>>>> 8fa49ead
 
 ## 1.15.3-beta
 
