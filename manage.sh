#!/usr/bin/env bash

export ORGANIZATION="penpotapp";
export DEVENV_IMGNAME="$ORGANIZATION/devenv";
export DEVENV_PNAME="penpotdev";

export CURRENT_USER_ID=$(id -u);
export CURRENT_BRANCH=$(git rev-parse --abbrev-ref HEAD);

# Set default java options
export JAVA_OPTS=${JAVA_OPTS:-"-Xmx1000m -Xms50m"};

set -e

function print-current-version {
    echo -n "$(git describe --tags --match "*.*.*")";
}

function build-devenv {
    set +e;
    echo "Building development image $DEVENV_IMGNAME:latest..."

    pushd docker/devenv;

    docker run --privileged --rm tonistiigi/binfmt --install all
    docker buildx inspect penpot > /dev/null 2>&1;

    if [ $? -eq 1 ]; then
        docker buildx create --name=penpot --use
        docker buildx inspect --bootstrap > /dev/null 2>&1;
    else
        docker buildx use penpot;
        docker buildx inspect --bootstrap  > /dev/null 2>&1;
    fi

    # docker build -t $DEVENV_IMGNAME:latest .
    docker buildx build --platform linux/amd64,linux/arm64 --push -t $DEVENV_IMGNAME:latest .;
    docker pull $DEVENV_IMGNAME:latest;

    popd;
}

function build-devenv-local {
    echo "Building local only development image $DEVENV_IMGNAME:latest..."

    pushd docker/devenv;
    docker build -t $DEVENV_IMGNAME:latest .;
    popd;
}

function pull-devenv {
    set -ex
    docker pull $DEVENV_IMGNAME:latest
}

function pull-devenv-if-not-exists {
    if [[ ! $(docker images $DEVENV_IMGNAME:latest -q) ]]; then
        pull-devenv $@
    fi
}

function start-devenv {
    pull-devenv-if-not-exists $@;

    docker compose -p $DEVENV_PNAME -f docker/devenv/docker-compose.yaml up -d;
}

function create-devenv {
    pull-devenv-if-not-exists $@;

    docker compose -p $DEVENV_PNAME -f docker/devenv/docker-compose.yaml create;
}

function stop-devenv {
    docker compose -p $DEVENV_PNAME -f docker/devenv/docker-compose.yaml stop -t 2;
}

function drop-devenv {
    docker compose -p $DEVENV_PNAME -f docker/devenv/docker-compose.yaml down -t 2 -v;

    echo "Clean old development image $DEVENV_IMGNAME..."
    docker images $DEVENV_IMGNAME -q | awk '{print $3}' | xargs --no-run-if-empty docker rmi
}

function log-devenv {
    docker compose -p $DEVENV_PNAME -f docker/devenv/docker-compose.yaml logs -f --tail=50
}

function run-devenv-tmux {
    if [[ ! $(docker ps -f "name=penpot-devenv-main" -q) ]]; then
        start-devenv
    fi

    docker exec -ti penpot-devenv-main sudo -EH -u penpot PENPOT_PLUGIN_DEV=$PENPOT_PLUGIN_DEV /home/start-tmux.sh
}

function run-devenv-shell {
    if [[ ! $(docker ps -f "name=penpot-devenv-main" -q) ]]; then
        start-devenv
    fi
    docker exec -ti \
           -e JAVA_OPTS="$JAVA_OPTS" \
           -e EXTERNAL_UID=$CURRENT_USER_ID \
           penpot-devenv-main sudo -EH -u penpot bash;
}

function build {
    echo ">> build start: $1"
    local version=$(print-current-version);

    pull-devenv-if-not-exists;
    docker volume create ${DEVENV_PNAME}_user_data;
    docker run -t --rm \
           --mount source=${DEVENV_PNAME}_user_data,type=volume,target=/home/penpot/ \
           --mount source=`pwd`,type=bind,target=/home/penpot/penpot \
           -e EXTERNAL_UID=$CURRENT_USER_ID \
           -e BUILD_STORYBOOK=$BUILD_STORYBOOK \
           -e SHADOWCLJS_EXTRA_PARAMS=$SHADOWCLJS_EXTRA_PARAMS \
           -e JAVA_OPTS="$JAVA_OPTS" \
           -w /home/penpot/penpot/$1 \
           $DEVENV_IMGNAME:latest sudo -EH -u penpot ./scripts/build $version

    echo ">> build end: $1"
}

function put-license-file {
    local target=$1;
    tee -a $target/LICENSE  >> /dev/null <<EOF
This Source Code Form is subject to the terms of the Mozilla Public
License, v. 2.0. If a copy of the MPL was not distributed with this
file, You can obtain one at http://mozilla.org/MPL/2.0/.

Copyright (c) KALEIDOS INC
EOF
}

function build-frontend-bundle {
    echo ">> bundle frontend start";

    mkdir -p ./bundles
    local version=$(print-current-version);
    local bundle_dir="./bundles/frontend";

    build "frontend";

    rm -rf $bundle_dir;
    mv ./frontend/target/dist $bundle_dir;
    echo $version > $bundle_dir/version.txt;
    put-license-file $bundle_dir;
    echo ">> bundle frontend end";
}

function build-backend-bundle {
    echo ">> bundle backend start";

    mkdir -p ./bundles
    local version=$(print-current-version);
    local bundle_dir="./bundles/backend";

    build "backend";

    rm -rf $bundle_dir;
    mv ./backend/target/dist $bundle_dir;
    echo $version > $bundle_dir/version.txt;
    put-license-file $bundle_dir;
    echo ">> bundle backend end";
}

function build-exporter-bundle {
    echo ">> bundle exporter start";

    mkdir -p ./bundles
    local version=$(print-current-version);
    local bundle_dir="./bundles/exporter";

    build "exporter";

    rm -rf $bundle_dir;
    mv ./exporter/target $bundle_dir;
    echo $version > $bundle_dir/version.txt
    put-license-file $bundle_dir;
    echo ">> bundle exporter end";
}

<<<<<<< HEAD
function build-frontend-docker-images {
=======
function build-docs-bundle {
    echo ">> bundle docs start";

    mkdir -p ./bundles
    local version=$(print-current-version);
    local bundle_dir="./bundles/docs";

    build "docs";

    rm -rf $bundle_dir;
    mv ./docs/_dist $bundle_dir;
    echo $version > $bundle_dir/version.txt;
    put-license-file $bundle_dir;
    echo ">> bundle docs end";
}

function build-docker-images {
>>>>>>> 33d51a51
    rsync -avr --delete ./bundles/frontend/ ./docker/images/bundle-frontend/;
    pushd ./docker/images;
    docker build -t penpotapp/frontend:$CURRENT_BRANCH -t penpotapp/frontend:latest -f Dockerfile.frontend .;
    popd;
}

function build-backend-docker-images {
    rsync -avr --delete ./bundles/backend/ ./docker/images/bundle-backend/;
    pushd ./docker/images;
    docker build -t penpotapp/backend:$CURRENT_BRANCH -t penpotapp/backend:latest -f Dockerfile.backend .;
    popd;
}

function build-exporter-docker-images {
    rsync -avr --delete ./bundles/exporter/ ./docker/images/bundle-exporter/;
    pushd ./docker/images;
    docker build -t penpotapp/exporter:$CURRENT_BRANCH -t penpotapp/exporter:latest -f Dockerfile.exporter .;
    popd;
}

function usage {
    echo "PENPOT build & release manager"
    echo "USAGE: $0 OPTION"
    echo "Options:"
    echo "- pull-devenv                      Pulls docker development oriented image"
    echo "- build-devenv                     Build docker development oriented image"
    echo "- build-devenv-local               Build a local docker development oriented image"
    echo "- create-devenv                    Create the development oriented docker compose service."
    echo "- start-devenv                     Start the development oriented docker compose service."
    echo "- stop-devenv                      Stops the development oriented docker compose service."
    echo "- drop-devenv                      Remove the development oriented docker compose containers, volumes and clean images."
    echo "- run-devenv                       Attaches to the running devenv container and starts development environment"
    echo "- run-devenv-shell                 Attaches to the running devenv container and starts a bash shell."
    echo "- log-devenv                       Show logs of the running devenv docker compose service."
<<<<<<< HEAD
    echo ""
    echo "- build-bundle                     Build all bundles (frontend, backend and exporter)."
    echo "- build-frontend-bundle            Build frontend bundle"
    echo "- build-backend-bundle             Build backend bundle."
    echo "- build-exporter-bundle            Build exporter bundle."
    echo ""
    echo "- build-docker-images              Build all docker images (frontend, backend and exporter)."
    echo "- build-frontend-docker-images     Build frontend docker images."
    echo "- build-backend-docker-images      Build backend docker images."
    echo "- build-exporter-docker-images     Build exporter docker images."
=======
    echo ""
    echo "- build-bundle                     Build all bundles (frontend, backend and exporter)."
    echo "- build-frontend-bundle            Build frontend bundle"
    echo "- build-backend-bundle             Build backend bundle."
    echo "- build-exporter-bundle            Build exporter bundle."
    echo "- build-docs-bundle                Build docs bundle."
    echo ""
    echo "- build-docker-images              Build all docker images (frontend, backend and exporter)."
>>>>>>> 33d51a51
    echo ""
    echo "- version                          Show penpot's version."
}

case $1 in
    version)
        print-current-version
        ;;

    ## devenv related commands
    pull-devenv)
        pull-devenv ${@:2};
        ;;

    build-devenv)
        build-devenv ${@:2}
        ;;

    build-devenv-local)
        build-devenv-local ${@:2}
        ;;

    create-devenv)
        create-devenv ${@:2}
        ;;

    start-devenv)
        start-devenv ${@:2}
        ;;
    run-devenv)
        run-devenv-tmux ${@:2}
        ;;
    run-devenv-shell)
        run-devenv-shell ${@:2}
        ;;
    stop-devenv)
        stop-devenv ${@:2}
        ;;
    drop-devenv)
        drop-devenv ${@:2}
        ;;
    log-devenv)
        log-devenv ${@:2}
        ;;

    ## production builds
    build-bundle)
        build-frontend-bundle;
        build-backend-bundle;
        build-exporter-bundle;
        ;;

    build-frontend-bundle)
        build-frontend-bundle;
        ;;

    build-backend-bundle)
        build-backend-bundle;
        ;;

    build-exporter-bundle)
        build-exporter-bundle;
        ;;

    build-docs-bundle)
        build-docs-bundle;
        ;;

    build-docker-images)
        build-frontend-docker-images
        build-backend-docker-images
        build-exporter-docker-images
        ;;

    build-frontend-docker-images)
        build-frontend-docker-images
        ;;

    build-backend-docker-images)
        build-backend-docker-images
        ;;

    build-exporter-docker-images)
        build-exporter-docker-images
        ;;

    *)
        usage
        ;;
esac<|MERGE_RESOLUTION|>--- conflicted
+++ resolved
@@ -182,9 +182,6 @@
     echo ">> bundle exporter end";
 }
 
-<<<<<<< HEAD
-function build-frontend-docker-images {
-=======
 function build-docs-bundle {
     echo ">> bundle docs start";
 
@@ -201,8 +198,39 @@
     echo ">> bundle docs end";
 }
 
-function build-docker-images {
->>>>>>> 33d51a51
+
+function build-frontend-docker-images {
+    rsync -avr --delete ./bundles/frontend/ ./docker/images/bundle-frontend/;
+    pushd ./docker/images;
+    docker build -t penpotapp/frontend:$CURRENT_BRANCH -t penpotapp/frontend:latest -f Dockerfile.frontend .;
+    popd;
+}
+
+function build-backend-docker-images {
+    rsync -avr --delete ./bundles/backend/ ./docker/images/bundle-backend/;
+    pushd ./docker/images;
+    docker build -t penpotapp/backend:$CURRENT_BRANCH -t penpotapp/backend:latest -f Dockerfile.backend .;
+    popd;
+}
+
+function build-exporter-docker-images {
+    rsync -avr --delete ./bundles/exporter/ ./docker/images/bundle-exporter/;
+    pushd ./docker/images;
+    docker build -t penpotapp/exporter:$CURRENT_BRANCH -t penpotapp/exporter:latest -f Dockerfile.exporter .;
+    popd;
+}
+
+function usage {
+    echo "PENPOT build & release manager"
+    echo "USAGE: $0 OPTION"
+    echo "Options:"
+    echo "- pull-devenv                      Pulls docker development oriented image"
+    echo "- build-devenv                     Build docker development oriented image"
+    echo "- build-devenv-local               Build a local docker development oriented image"
+    echo "- create-devenv                    Create the development oriented docker compose service."
+    echo "- start-devenv                     Start the development oriented docker compose service."
+
+function build-frontend-docker-images {
     rsync -avr --delete ./bundles/frontend/ ./docker/images/bundle-frontend/;
     pushd ./docker/images;
     docker build -t penpotapp/frontend:$CURRENT_BRANCH -t penpotapp/frontend:latest -f Dockerfile.frontend .;
@@ -237,18 +265,6 @@
     echo "- run-devenv                       Attaches to the running devenv container and starts development environment"
     echo "- run-devenv-shell                 Attaches to the running devenv container and starts a bash shell."
     echo "- log-devenv                       Show logs of the running devenv docker compose service."
-<<<<<<< HEAD
-    echo ""
-    echo "- build-bundle                     Build all bundles (frontend, backend and exporter)."
-    echo "- build-frontend-bundle            Build frontend bundle"
-    echo "- build-backend-bundle             Build backend bundle."
-    echo "- build-exporter-bundle            Build exporter bundle."
-    echo ""
-    echo "- build-docker-images              Build all docker images (frontend, backend and exporter)."
-    echo "- build-frontend-docker-images     Build frontend docker images."
-    echo "- build-backend-docker-images      Build backend docker images."
-    echo "- build-exporter-docker-images     Build exporter docker images."
-=======
     echo ""
     echo "- build-bundle                     Build all bundles (frontend, backend and exporter)."
     echo "- build-frontend-bundle            Build frontend bundle"
@@ -257,7 +273,9 @@
     echo "- build-docs-bundle                Build docs bundle."
     echo ""
     echo "- build-docker-images              Build all docker images (frontend, backend and exporter)."
->>>>>>> 33d51a51
+    echo "- build-frontend-docker-images     Build frontend docker images."
+    echo "- build-backend-docker-images      Build backend docker images."
+    echo "- build-exporter-docker-images     Build exporter docker images."
     echo ""
     echo "- version                          Show penpot's version."
 }
