--- conflicted
+++ resolved
@@ -13,11 +13,8 @@
    [app.common.data :as d]
    [app.common.logging :as l]
    [app.common.pages.migrations :as pmg]
-<<<<<<< HEAD
    [app.common.types.shape-tree :as ctt]
-=======
    [app.config :as cf]
->>>>>>> 95335e64
    [app.db :as db]
    [app.util.blob :as blob]
    [app.util.time :as dt]
