--- conflicted
+++ resolved
@@ -98,7 +98,6 @@
 
 (defn- process-file
   [{:keys [conn] :as cfg} {:keys [id data age] :as file}]
-<<<<<<< HEAD
   (let [data (-> (blob/decode data)
                  (assoc :id id)
                  (pmg/migrate-data))]
@@ -107,7 +106,7 @@
           unused (->> (db/query conn :file-media-object {:file-id id})
                       (remove #(contains? used (:id %))))]
 
-      (l/debug :action "processing file"
+      (l/debug :hint "processing file"
                :id id
                :age age
                :to-delete (count unused))
@@ -118,7 +117,7 @@
                   {:id id})
 
       (doseq [mobj unused]
-        (l/debug :action "deleting media object"
+        (l/debug :hint "deleting media object"
                  :id (:id mobj)
                  :media-id (:media-id mobj)
                  :thumbnail-id (:thumbnail-id mobj))
@@ -136,37 +135,5 @@
                    (db/create-array conn "uuid"))]
       ;; delete the unused frame thumbnails
       (db/exec! conn [sql (:id file) ids]))
-=======
-  (let [data   (-> (blob/decode data)
-                   (assoc :id id)
-                   (pmg/migrate-data))
-
-        used   (collect-used-media data)
-        unused (->> (db/query conn :file-media-object {:file-id id})
-                    (remove #(contains? used (:id %))))]
-
-    (l/debug :hint "processing file"
-             :id id
-             :age age
-             :to-delete (count unused))
-
-    ;; Mark file as trimmed
-    (db/update! conn :file
-                {:has-media-trimmed true}
-                {:id id})
-
-    (doseq [mobj unused]
-      (l/debug :hint "deleting media object"
-               :id (:id mobj)
-               :media-id (:media-id mobj)
-               :thumbnail-id (:thumbnail-id mobj))
-
-      ;; NOTE: deleting the file-media-object in the database
-      ;; automatically marks as touched the referenced storage
-      ;; objects. The touch mechanism is needed because many files can
-      ;; point to the same storage objects and we can't just delete
-      ;; them.
-      (db/delete! conn :file-media-object {:id (:id mobj)}))
->>>>>>> e8426006
 
     nil))