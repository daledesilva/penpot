--- conflicted
+++ resolved
@@ -7,12 +7,8 @@
 (ns app.rpc.commands.verify-token
   (:require
    [app.common.exceptions :as ex]
-<<<<<<< HEAD
    [app.common.schema :as sm]
-=======
-   [app.common.spec :as us]
    [app.config :as cf]
->>>>>>> f73e5446
    [app.db :as db]
    [app.db.sql :as-alias sql]
    [app.http.session :as session]
