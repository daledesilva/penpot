--- conflicted
+++ resolved
@@ -335,11 +335,7 @@
                 :extra-data ptoken})))
 
 (defn register-profile
-<<<<<<< HEAD
-  [{:keys [conn] :as cfg} {:keys [token] :as params}]
-=======
-  [{:keys [::db/conn session] :as cfg} {:keys [token] :as params}]
->>>>>>> 2460f36b
+  [{:keys [::db/conn] :as cfg} {:keys [token] :as params}]
   (let [claims     (tokens/verify (::main/props cfg) {:token token :iss :prepared-register})
         params     (merge params claims)
 
