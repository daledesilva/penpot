--- conflicted
+++ resolved
@@ -82,16 +82,8 @@
 
 (defn decode-row
   [{:keys [features] :as row}]
-<<<<<<< HEAD
-  (when row
-    (cond-> row
-      features (assoc :features (db/decode-pgarray features #{})))))
-=======
   (cond-> row
-    features (assoc :features (db/decode-pgarray features #{}))))
-
-;; --- Query: Teams
->>>>>>> dce2eb03
+    (some? features) (assoc :features (db/decode-pgarray features #{}))))
 
 ;; --- Query: Teams
 
@@ -135,16 +127,10 @@
 (defn get-teams
   [conn profile-id]
   (let [profile (profile/get-profile conn profile-id)]
-<<<<<<< HEAD
     (->> (db/exec! conn [sql:get-teams-with-permissions (:default-team-id profile) profile-id])
          (map decode-row)
          (map process-permissions)
          (vec))))
-=======
-    (->> (db/exec! conn [sql:teams (:default-team-id profile) profile-id])
-         (map decode-row)
-         (mapv process-permissions))))
->>>>>>> dce2eb03
 
 ;; --- Query: Team (by ID)
 
@@ -200,14 +186,9 @@
     (when-not result
       (ex/raise :type :not-found
                 :code :team-does-not-exist))
-<<<<<<< HEAD
-
     (-> result
         (decode-row)
         (process-permissions))))
-=======
-    (-> result decode-row process-permissions)))
->>>>>>> dce2eb03
 
 ;; --- Query: Team Members
 
