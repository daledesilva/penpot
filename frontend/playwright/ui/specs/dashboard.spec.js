import { test, expect } from "@playwright/test";
import DashboardPage from "../pages/DashboardPage";

test.beforeEach(async ({ page }) => {
  await DashboardPage.init(page);
  await DashboardPage.mockRPC(
    page,
    "get-profile",
    "logged-in-user/get-profile-logged-in-no-onboarding.json",
  );
});

test("Dashboad page has title ", async ({ page }) => {
  const dashboardPage = new DashboardPage(page);

  await dashboardPage.goToDashboard();

  await expect(dashboardPage.page).toHaveURL(/dashboard/);
  await expect(dashboardPage.mainHeading).toBeVisible();
});

test("User can create a new project", async ({ page }) => {
  const dashboardPage = new DashboardPage(page);
  await dashboardPage.setupNewProject();

  await dashboardPage.goToDashboard();
  await dashboardPage.addProjectButton.click();

  await expect(dashboardPage.projectName).toBeVisible();
});

test("User goes to draft page", async ({ page }) => {
  const dashboardPage = new DashboardPage(page);
  await dashboardPage.setupDraftsEmpty();

  await dashboardPage.goToDashboard();
  await dashboardPage.draftsLink.click();

  await expect(dashboardPage.mainHeading).toHaveText("Drafts");
});

test("Lists files in the drafts page", async ({ page }) => {
  const dashboardPage = new DashboardPage(page);
  await dashboardPage.setupDrafts();

  await dashboardPage.goToDrafts();

  await expect(
    dashboardPage.page.getByRole("button", { name: /New File 1/ }),
  ).toBeVisible();
  await expect(
    dashboardPage.page.getByRole("button", { name: /New File 2/ }),
  ).toBeVisible();
});

<<<<<<< HEAD
test("User hasn't an empty placeholder", async ({ page }) => {
  const dashboardPage = new DashboardPage(page);
  await dashboardPage.goToDashboard();
  await expect(
    dashboardPage.page.getByTestId("empty-placeholder"),
  ).toBeHidden();
});

test("User has context menu options for edit file", async ({ page }) => {
  await DashboardPage.mockRPC(
    page,
    "get-all-projects",
    "dashboard/get-all-projects.json",
  );

  const dashboardPage = new DashboardPage(page);
  await dashboardPage.setupDrafts();
  await dashboardPage.goToDrafts();

  const button = dashboardPage.page.getByRole("button", { name: /New File 2/ });
  await button.click();
  await button.click({ button: "right" });

  await expect(dashboardPage.page.getByText("rename")).toBeVisible();
  await expect(dashboardPage.page.getByText("duplicate")).toBeVisible();
  await expect(
    dashboardPage.page.getByText("add as shared library"),
  ).toBeVisible();
  await expect(dashboardPage.page.getByText("delete")).toBeVisible();
});

test("User has create file button", async ({ page }) => {
  const dashboardPage = new DashboardPage(page);
  await dashboardPage.setupDrafts();
  await dashboardPage.goToDrafts();
  await expect(dashboardPage.page.getByText("+ New File")).toBeVisible();
});

test("User has add font button", async ({ page }) => {
  const dashboardPage = new DashboardPage(page);
  await dashboardPage.goToFonts();
  await expect(dashboardPage.page.getByText("add custom font")).toBeVisible();
=======
test("Bug 9443, Admin can not demote owner", async ({ page }) => {
  const dashboardPage = new DashboardPage(page);
  await dashboardPage.setupDashboardFull();
  await DashboardPage.mockRPC(
    page,
    "get-team-members?team-id=*",
    "dashboard/get-team-members-admin.json",
  );

  await dashboardPage.goToSecondTeamMembersSection();

  await expect(page.getByRole("heading", { name: "Members" })).toBeVisible();
  await expect(page.getByRole("combobox", { name: "Admin" })).toBeVisible();
  await expect(page.getByText("Owner")).toBeVisible();
  await expect(page.getByRole("combobox", { name: "Owner" })).toHaveCount(0);
>>>>>>> 4881bf36
});<|MERGE_RESOLUTION|>--- conflicted
+++ resolved
@@ -53,7 +53,6 @@
   ).toBeVisible();
 });
 
-<<<<<<< HEAD
 test("User hasn't an empty placeholder", async ({ page }) => {
   const dashboardPage = new DashboardPage(page);
   await dashboardPage.goToDashboard();
@@ -96,7 +95,8 @@
   const dashboardPage = new DashboardPage(page);
   await dashboardPage.goToFonts();
   await expect(dashboardPage.page.getByText("add custom font")).toBeVisible();
-=======
+});
+
 test("Bug 9443, Admin can not demote owner", async ({ page }) => {
   const dashboardPage = new DashboardPage(page);
   await dashboardPage.setupDashboardFull();
@@ -112,5 +112,4 @@
   await expect(page.getByRole("combobox", { name: "Admin" })).toBeVisible();
   await expect(page.getByText("Owner")).toBeVisible();
   await expect(page.getByRole("combobox", { name: "Owner" })).toHaveCount(0);
->>>>>>> 4881bf36
 });