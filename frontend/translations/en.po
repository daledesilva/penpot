--- conflicted
+++ resolved
@@ -271,11 +271,7 @@
 "[Libraries & templates](https://penpot.app/libraries-templates.html)"
 
 msgid "dashboard.export-frames"
-<<<<<<< HEAD
-msgstr "Export boards to PDF..."
-=======
 msgstr "Export artboards to PDF…"
->>>>>>> 62bb3d90
 
 #: src/app/main/ui/export.cljs
 msgid "dashboard.export-frames.title"
@@ -4366,9 +4362,6 @@
 msgid "workspace.viewport.click-to-close-path"
 msgstr "Click to close the path"
 
-msgid "shortcut-subsection.zoom-viewer"
-msgstr "Zoom"
-
 msgid "shortcuts.or"
 msgstr " or "
 
