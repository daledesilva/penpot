msgid ""
msgstr ""
"PO-Revision-Date: 2021-12-09 04:50+0000\n"
"Last-Translator: Rubén <rubenx@mail.com>\n"
"Language-Team: Spanish <https://hosted.weblate.org/projects/penpot/frontend/"
"es/>\n"
"Language: es\n"
"MIME-Version: 1.0\n"
"Content-Type: text/plain; charset=utf-8\n"
"Content-Transfer-Encoding: 8bit\n"
"Plural-Forms: nplurals=2; plural=n != 1;\n"
"X-Generator: Weblate 4.10-dev\n"

#: src/app/main/ui/auth/register.cljs
msgid "auth.already-have-account"
msgstr "¿Tienes ya una cuenta?"

#: src/app/main/ui/auth/register.cljs
msgid "auth.check-your-email"
msgstr ""
"Comprueba tu email y haz click en el link de verificación para comenzar a "
"usar Penpot."

#: src/app/main/ui/auth/recovery.cljs
msgid "auth.confirm-password"
msgstr "Confirmar contraseña"

#: src/app/main/ui/auth/register.cljs, src/app/main/ui/auth/login.cljs
msgid "auth.create-demo-account"
msgstr "Crear cuenta de prueba"

#: src/app/main/ui/auth/register.cljs, src/app/main/ui/auth/login.cljs
msgid "auth.create-demo-profile"
msgstr "¿Quieres probar?"

#: src/app/main/ui/auth/register.cljs
msgid "auth.demo-warning"
msgstr ""
"Este es un servicio de DEMOSTRACIÓN. NO USAR para trabajo real, los "
"proyectos serán borrados periodicamente."

#: src/app/main/ui/auth/register.cljs, src/app/main/ui/auth/recovery_request.cljs, src/app/main/ui/auth/login.cljs
msgid "auth.email"
msgstr "Correo electrónico"

#: src/app/main/ui/auth/login.cljs
msgid "auth.forgot-password"
msgstr "¿Olvidaste tu contraseña?"

#: src/app/main/ui/auth/register.cljs
msgid "auth.fullname"
msgstr "Nombre completo"

#: src/app/main/ui/auth/register.cljs
msgid "auth.login-here"
msgstr "Entra aquí"

#: src/app/main/ui/auth/login.cljs
msgid "auth.login-submit"
msgstr "Entrar"

#: src/app/main/ui/auth/login.cljs
msgid "auth.login-subtitle"
msgstr "Introduce tus datos aquí"

#: src/app/main/ui/auth/login.cljs
msgid "auth.login-title"
msgstr "¡Un placer verte de nuevo!"

#: src/app/main/ui/auth/login.cljs
msgid "auth.login-with-github-submit"
msgstr "Entrar con Github"

#: src/app/main/ui/auth/login.cljs
msgid "auth.login-with-gitlab-submit"
msgstr "Entrar con Gitlab"

#: src/app/main/ui/auth/login.cljs
msgid "auth.login-with-google-submit"
msgstr "Entrar con Google"

#: src/app/main/ui/auth/login.cljs
msgid "auth.login-with-ldap-submit"
msgstr "Entrar con LDAP"

#: src/app/main/ui/auth/login.cljs
msgid "auth.login-with-oidc-submit"
msgstr "Entrar con OpenID (SSO)"

#: src/app/main/ui/auth/recovery.cljs
msgid "auth.new-password"
msgstr "Introduce la nueva contraseña"

#: src/app/main/ui/auth/register.cljs
msgid "auth.newsletter-subscription"
msgstr "Estoy de acuerdo en suscribirme a la lista de correo de Penpot."

#: src/app/main/ui/auth/recovery.cljs
msgid "auth.notifications.invalid-token-error"
msgstr "El código de recuperación no es válido."

#: src/app/main/ui/auth/recovery.cljs
msgid "auth.notifications.password-changed-successfully"
msgstr "La contraseña ha sido cambiada"

#: src/app/main/ui/auth/recovery_request.cljs
msgid "auth.notifications.profile-not-verified"
msgstr ""
"El perfil aun no ha sido verificado, por favor valida el perfil antes de "
"continuar."

#: src/app/main/ui/auth/recovery_request.cljs
msgid "auth.notifications.recovery-token-sent"
msgstr "Hemos enviado a tu buzón un enlace para recuperar tu contraseña."

#: src/app/main/ui/auth/verify_token.cljs
msgid "auth.notifications.team-invitation-accepted"
msgstr "Te uniste al equipo"

#: src/app/main/ui/auth/register.cljs, src/app/main/ui/auth/login.cljs
msgid "auth.password"
msgstr "Contraseña"

#: src/app/main/ui/auth/register.cljs
msgid "auth.password-length-hint"
msgstr "8 caracteres como mínimo"

msgid "auth.privacy-policy"
msgstr "Política de privacidad"

#: src/app/main/ui/auth/recovery_request.cljs
msgid "auth.recovery-request-submit"
msgstr "Recuperar contraseña"

#: src/app/main/ui/auth/recovery_request.cljs
msgid "auth.recovery-request-subtitle"
msgstr "Te enviaremos un correo electrónico con instrucciones"

#: src/app/main/ui/auth/recovery_request.cljs
msgid "auth.recovery-request-title"
msgstr "¿Olvidaste tu contraseña?"

#: src/app/main/ui/auth/recovery.cljs
msgid "auth.recovery-submit"
msgstr "Cambiar tu contraseña"

#: src/app/main/ui/auth/login.cljs
msgid "auth.register"
msgstr "¿No tienes una cuenta?"

#: src/app/main/ui/auth/register.cljs, src/app/main/ui/auth/login.cljs
msgid "auth.register-submit"
msgstr "Crear una cuenta"

#: src/app/main/ui/auth/register.cljs
msgid "auth.register-subtitle"
msgstr "Es gratis, es Open Source"

#: src/app/main/ui/auth/register.cljs
msgid "auth.register-title"
msgstr "Crear una cuenta"

#: src/app/main/ui/auth.cljs
msgid "auth.sidebar-tagline"
msgstr "La solución de código abierto para diseñar y prototipar"

msgid "auth.terms-of-service"
msgstr "Terminos de servicio"

#: src/app/main/ui/auth/register.cljs
msgid "auth.terms-privacy-agreement"
msgstr ""
"Al crear una nueva cuenta, aceptas nuestros términos de servicio y política "
"de privacidad."

#: src/app/main/ui/auth/register.cljs
msgid "auth.verification-email-sent"
msgstr "Hemos enviado un email de verificación a"

msgid "common.share-link.confirm-deletion-link-description"
msgstr ""
"¿Estas seguro que quieres eliminar el enlace? Si lo haces, el enlace dejara "
"de funcionar para cualquiera"

msgid "common.share-link.get-link"
msgstr "Obtener enlace"

msgid "common.share-link.link-copied-success"
msgstr "Enlace copiado satisfactoriamente"

msgid "common.share-link.link-deleted-success"
msgstr "Enlace eliminado correctamente"

msgid "common.share-link.permissions-can-access"
msgstr "Puede acceder a"

msgid "common.share-link.permissions-can-view"
msgstr "Puede ver"

msgid "common.share-link.permissions-hint"
msgstr "Cualquiera con el enlace puede acceder"

msgid "common.share-link.placeholder"
msgstr "El enlace para compartir aparecerá aquí"

msgid "common.share-link.remove-link"
msgstr "Eliminar enlace"

msgid "common.share-link.title"
msgstr "Compartir prototipos"

msgid "common.share-link.view-all-pages"
msgstr "Todas las paginas"

msgid "common.share-link.view-current-page"
msgstr "Solo esta pagina"

msgid "common.share-link.view-selected-pages"
msgstr "Paginas seleccionadas"

#: src/app/main/ui/workspace/header.cljs, src/app/main/ui/dashboard/file_menu.cljs
msgid "dashboard.add-shared"
msgstr "Añadir como Biblioteca Compartida"

#: src/app/main/ui/settings/profile.cljs
msgid "dashboard.change-email"
msgstr "Cambiar correo"

#: src/app/main/data/dashboard.cljs, src/app/main/data/dashboard.cljs
msgid "dashboard.copy-suffix"
msgstr "(copia)"

#: src/app/main/ui/dashboard/sidebar.cljs
msgid "dashboard.create-new-team"
msgstr "+ Crear nuevo equipo"

#: src/app/main/ui/dashboard/sidebar.cljs
msgid "dashboard.default-team-name"
msgstr "Tu Penpot"

#: src/app/main/ui/dashboard/sidebar.cljs
msgid "dashboard.delete-team"
msgstr "Eliminar equipo"

msgid "dashboard.draft-title"
msgstr "Borrador"

#: src/app/main/ui/dashboard/project_menu.cljs, src/app/main/ui/dashboard/file_menu.cljs
msgid "dashboard.duplicate"
msgstr "Duplicar"

#: src/app/main/ui/dashboard/file_menu.cljs
msgid "dashboard.duplicate-multi"
msgstr "Duplicar %s archivos"

#: src/app/main/ui/dashboard/grid.cljs
msgid "dashboard.empty-files"
msgstr "Todavía no hay ningún archivo aquí"

#: src/app/main/ui/dashboard/grid.cljs
#, markdown
msgid "dashboard.empty-placeholder-drafts"
msgstr ""
"Aún no tienes archivos. Si quieres probar alguna plantilla visita nuestra "
"seccion de [Bibliotecas y "
"plantillas](https://penpot.app/libraries-templates.html)"

msgid "dashboard.export-frames"
msgstr "Exportar tableros a PDF..."

msgid "dashboard.export-multi"
msgstr "Exportar %s archivos Penpot"

msgid "dashboard.export-single"
msgstr "Exportar archivo Penpot"

msgid "dashboard.export.detail"
msgstr "* Pueden incluir components, gráficos, colores y/o tipografias."

msgid "dashboard.export.explain"
msgstr ""
"Uno o mas ficheros que quieres exportar usan librerias compartidas. ¿Qué "
"quieres hacer con los recursos*?"

msgid "dashboard.export.options.all.message"
msgstr ""
"ficheros con librerias compartidas se inclurán en el paquete de exportación "
"y mantendrán los enlaces."

msgid "dashboard.export.options.all.title"
msgstr "Exportar librerias compartidas"

msgid "dashboard.export.options.detach.message"
msgstr ""
"Las librerias compartidas no se incluirán en la exportación y ningún "
"recurso será incluido en la librería. "

msgid "dashboard.export.options.detach.title"
msgstr "Usar los recursos como objetos básicos"

msgid "dashboard.export.options.merge.message"
msgstr ""
"Tu fichero será exportado con todos los recursos dentro de la libreria del "
"propio fichero."

msgid "dashboard.export.options.merge.title"
msgstr "Incluir librerias compartidas dentro de las librerias del fichero"

msgid "dashboard.export.title"
msgstr "Exportar ficheros"

msgid "dashboard.fonts.deleted-placeholder"
msgstr "Fuente eliminada."

msgid "dashboard.fonts.empty-placeholder"
msgstr "Aun no tienes fuentes personalizadas."

#: src/app/main/ui/dashboard/fonts.cljs
msgid "dashboard.fonts.fonts-added"
msgid_plural "dashboard.fonts.fonts-added"
msgstr[0] "1 fuente añadida"
msgstr[1] "%s fuentes añadidas"

#: src/app/main/ui/dashboard/fonts.cljs
msgid "dashboard.fonts.upload-all"
msgstr "Cargar todas"

#: src/app/main/ui/dashboard/fonts.cljs
msgid "dashboard.fonts.dismiss-all"
msgstr "Ignorar todas"

#, markdown
msgid "dashboard.fonts.hero-text1"
msgstr ""
"Cualquier fuente personalizada añadida aquí aparecerá en la lista de "
"familias de fuentes disponible en las propiedades de texto de los archivos "
"de este equipo. Las fuentes con el mismo nombre de familia serán agrupadas "
"como una **única familia de fuentes**. Se pueden cargar fuentes con los "
"siguientes formatos: **TTF, OTF and WOFF** (con uno es suficiente)."

#, markdown
msgid "dashboard.fonts.hero-text2"
msgstr ""
"Sólo deberías cargar fuentes que te pertenecen o de las que tienes una "
"licencia que te permita usarlas en Penpot. Encuentra más información en la "
"sección de Derechos de Contenido: [Penpot's Terms of "
"Service](https://penpot.app/terms.html). También te puede interesar leer "
"más sobre licencias tipográficas: [font "
"licensing](https://www.typography.com/faq)."

msgid "dashboard.import"
msgstr "Importar archivos Penpot"

msgid "dashboard.import.analyze-error"
msgstr "¡Vaya! No hemos podido importar el fichero"

msgid "dashboard.import.import-error"
msgstr "Hubo un problema importando el fichero. No ha podido ser importado."

msgid "dashboard.import.import-message"
msgstr "%s files have been imported succesfully."

msgid "dashboard.import.progress.process-colors"
msgstr "Procesando colores"

msgid "dashboard.import.progress.process-components"
msgstr "Procesando componentes"

msgid "dashboard.import.progress.process-media"
msgstr "Procesando media"

msgid "dashboard.import.progress.process-page"
msgstr "Procesando página: %s"

msgid "dashboard.import.progress.process-typographies"
msgstr "Procesando tipografías"

msgid "dashboard.import.progress.upload-data"
msgstr "Enviando datos al servidor (%s/%s)"

msgid "dashboard.import.progress.upload-media"
msgstr "Enviando fichero: %s"

#: src/app/main/ui/dashboard/team.cljs
msgid "dashboard.invite-profile"
msgstr "Invitar al equipo"

#: src/app/main/ui/dashboard/sidebar.cljs, src/app/main/ui/dashboard/sidebar.cljs
msgid "dashboard.leave-team"
msgstr "Abandonar equipo"

#: src/app/main/ui/dashboard/libraries.cljs
msgid "dashboard.libraries-title"
msgstr "Bibliotecas Compartidas"

#: src/app/main/ui/dashboard/grid.cljs
msgid "dashboard.loading-files"
msgstr "cargando tus ficheros …"

msgid "dashboard.loading-fonts"
msgstr "cargando tus fuentes …"

#: src/app/main/ui/dashboard/project_menu.cljs, src/app/main/ui/dashboard/file_menu.cljs
msgid "dashboard.move-to"
msgstr "Mover a"

#: src/app/main/ui/dashboard/file_menu.cljs
msgid "dashboard.move-to-multi"
msgstr "Mover %s archivos a"

#: src/app/main/ui/dashboard/file_menu.cljs
msgid "dashboard.move-to-other-team"
msgstr "Mover a otro equipo"

#: src/app/main/ui/dashboard/projects.cljs, src/app/main/ui/dashboard/files.cljs
msgid "dashboard.new-file"
msgstr "+ Nuevo Archivo"

#: src/app/main/data/dashboard.cljs
msgid "dashboard.new-file-prefix"
msgstr "Nuevo Archivo"

#: src/app/main/ui/dashboard/projects.cljs
msgid "dashboard.new-project"
msgstr "+ Nuevo proyecto"

#: src/app/main/data/dashboard.cljs
msgid "dashboard.new-project-prefix"
msgstr "Nuevo Proyecto"

#: src/app/main/ui/dashboard/search.cljs
msgid "dashboard.no-matches-for"
msgstr "No se encuentra “%s“"

#: src/app/main/ui/dashboard/sidebar.cljs
msgid "dashboard.no-projects-placeholder"
msgstr "Los proyectos fijados aparecerán aquí"

#: src/app/main/ui/auth/verify_token.cljs
msgid "dashboard.notifications.email-changed-successfully"
msgstr "Tu dirección de correo ha sido actualizada"

#: src/app/main/ui/auth/verify_token.cljs
msgid "dashboard.notifications.email-verified-successfully"
msgstr "Tu dirección de correo ha sido verificada"

#: src/app/main/ui/settings/password.cljs
msgid "dashboard.notifications.password-saved"
msgstr "¡Contraseña guardada!"

#: src/app/main/ui/dashboard/team.cljs
msgid "dashboard.num-of-members"
msgstr "%s integrantes"

#: src/app/main/ui/dashboard/file_menu.cljs
msgid "dashboard.open-in-new-tab"
msgstr "Abrir en una pestaña nueva"

msgid "dashboard.options"
msgstr "Opciones"

#: src/app/main/ui/settings/password.cljs
msgid "dashboard.password-change"
msgstr "Cambiar contraseña"

#: src/app/main/ui/dashboard/project_menu.cljs
msgid "dashboard.pin-unpin"
msgstr "Fijar/Desfijar"

#: src/app/main/ui/dashboard/projects.cljs
msgid "dashboard.projects-title"
msgstr "Proyectos"

#: src/app/main/ui/dashboard/team.cljs
msgid "dashboard.promote-to-owner"
msgstr "Promover a dueño"

#: src/app/main/ui/settings/profile.cljs
msgid "dashboard.remove-account"
msgstr "¿Quieres borrar tu cuenta?"

#: src/app/main/ui/workspace/header.cljs, src/app/main/ui/dashboard/file_menu.cljs
msgid "dashboard.remove-shared"
msgstr "Eliminar como Biblioteca Compartida"

#: src/app/main/ui/dashboard/sidebar.cljs
msgid "dashboard.search-placeholder"
msgstr "Buscar…"

#: src/app/main/ui/dashboard/search.cljs
msgid "dashboard.searching-for"
msgstr "Buscando “%s“…"

#: src/app/main/ui/settings/options.cljs
msgid "dashboard.select-ui-language"
msgstr "Cambiar el idioma de la interfaz"

#: src/app/main/ui/settings/options.cljs
msgid "dashboard.select-ui-theme"
msgstr "Selecciona un tema"

#: src/app/main/ui/dashboard/grid.cljs
msgid "dashboard.show-all-files"
msgstr "Ver todos los archivos"

#: src/app/main/ui/dashboard/file_menu.cljs
msgid "dashboard.success-delete-file"
msgstr "Tu archivo ha sido borrado con éxito"

#: src/app/main/ui/dashboard/project_menu.cljs
msgid "dashboard.success-delete-project"
msgstr "Tu proyecto ha sido borrado con éxito"

#: src/app/main/ui/dashboard/file_menu.cljs
msgid "dashboard.success-duplicate-file"
msgstr "Tu archivo ha sido duplicado con éxito"

#: src/app/main/ui/dashboard/project_menu.cljs
msgid "dashboard.success-duplicate-project"
msgstr "Tu proyecto ha sido duplicado con éxito"

#: src/app/main/ui/dashboard/grid.cljs, src/app/main/ui/dashboard/sidebar.cljs, src/app/main/ui/dashboard/file_menu.cljs
msgid "dashboard.success-move-file"
msgstr "Tu archivo ha sido movido con éxito"

#: src/app/main/ui/dashboard/file_menu.cljs
msgid "dashboard.success-move-files"
msgstr "Tus archivos han sido movidos con éxito"

#: src/app/main/ui/dashboard/project_menu.cljs
msgid "dashboard.success-move-project"
msgstr "Tu proyecto ha sido movido con éxito"

#: src/app/main/ui/dashboard/sidebar.cljs
msgid "dashboard.switch-team"
msgstr "Cambiar equipo"

#: src/app/main/ui/dashboard/team.cljs
msgid "dashboard.team-info"
msgstr "Información del equipo"

#: src/app/main/ui/dashboard/team.cljs
msgid "dashboard.team-members"
msgstr "Integrantes del equipo"

#: src/app/main/ui/dashboard/team.cljs
msgid "dashboard.team-projects"
msgstr "Proyectos del equipo"

#: src/app/main/ui/settings/options.cljs
msgid "dashboard.theme-change"
msgstr "Tema visual"

#: src/app/main/ui/dashboard/search.cljs
msgid "dashboard.title-search"
msgstr "Resultados de búsqueda"

#: src/app/main/ui/dashboard/search.cljs
msgid "dashboard.type-something"
msgstr "Escribe algo para buscar"

#: src/app/main/ui/settings/profile.cljs, src/app/main/ui/settings/password.cljs, src/app/main/ui/settings/options.cljs
msgid "dashboard.update-settings"
msgstr "Actualizar opciones"

#: src/app/main/ui/settings.cljs
msgid "dashboard.your-account-title"
msgstr "Tu cuenta"

#: src/app/main/ui/settings/profile.cljs
msgid "dashboard.your-email"
msgstr "Correo"

#: src/app/main/ui/settings/profile.cljs
msgid "dashboard.your-name"
msgstr "Tu nombre"

#: src/app/main/ui/dashboard/search.cljs, src/app/main/ui/dashboard/team.cljs, src/app/main/ui/dashboard/team.cljs, src/app/main/ui/dashboard/libraries.cljs, src/app/main/ui/dashboard/projects.cljs, src/app/main/ui/dashboard/sidebar.cljs, src/app/main/ui/dashboard/file_menu.cljs
msgid "dashboard.your-penpot"
msgstr "Tu Penpot"

#: src/app/main/ui/confirm.cljs
msgid "ds.confirm-cancel"
msgstr "Cancelar"

#: src/app/main/ui/confirm.cljs
msgid "ds.confirm-ok"
msgstr "Ok"

#: src/app/main/ui/confirm.cljs, src/app/main/ui/confirm.cljs
msgid "ds.confirm-title"
msgstr "¿Seguro?"

#: src/app/main/ui/dashboard/grid.cljs
msgid "ds.updated-at"
msgstr "Actualizado: %s"

#: src/app/main/data/workspace.cljs
msgid "errors.clipboard-not-implemented"
msgstr "Tu navegador no puede realizar esta operación"

#: src/app/main/ui/auth/verify_token.cljs, src/app/main/ui/settings/change_email.cljs
msgid "errors.email-already-exists"
msgstr "Este correo ya está en uso"

#: src/app/main/ui/auth/verify_token.cljs
msgid "errors.email-already-validated"
msgstr "Este correo ya está validado."

#: src/app/main/ui/auth/register.cljs, src/app/main/ui/auth/recovery_request.cljs, src/app/main/ui/settings/change_email.cljs, src/app/main/ui/dashboard/team.cljs
msgid "errors.email-has-permanent-bounces"
msgstr "El email «%s» tiene varios reportes de rebote permanente."

#: src/app/main/ui/settings/change_email.cljs
msgid "errors.email-invalid-confirmation"
msgstr "El correo de confirmación debe coincidir"

#: src/app/main/ui/auth/verify_token.cljs, src/app/main/ui/settings/feedback.cljs, src/app/main/ui/dashboard/team.cljs
msgid "errors.generic"
msgstr "Ha ocurrido algún error."

#: src/app/main/ui/auth/login.cljs
msgid "errors.google-auth-not-enabled"
msgstr "Autenticación con google esta dehabilitada en el servidor"

#: src/app/main/ui/components/color_input.cljs
msgid "errors.invalid-color"
msgstr "Color no válido"

#: src/app/main/ui/auth/login.cljs
msgid "errors.ldap-disabled"
msgstr "La autheticacion via LDAP esta deshabilitada."

msgid "errors.media-format-unsupported"
msgstr "No se reconoce el formato de imagen (debe ser svg, jpg o png)."

#: src/app/main/data/workspace/persistence.cljs
msgid "errors.media-too-large"
msgstr "La imagen es demasiado grande (debe tener menos de 5mb)."

#: src/app/main/data/workspace/persistence.cljs, src/app/main/data/media.cljs
msgid "errors.media-type-mismatch"
msgstr ""
"Parece que el contenido de la imagen no coincide con la extensión del "
"archivo."

#: src/app/main/data/workspace/persistence.cljs, src/app/main/data/workspace/persistence.cljs, src/app/main/data/workspace/persistence.cljs, src/app/main/data/workspace/persistence.cljs, src/app/main/data/media.cljs
msgid "errors.media-type-not-allowed"
msgstr "Parece que no es una imagen válida."

#: src/app/main/ui/dashboard/team.cljs
msgid "errors.member-is-muted"
msgstr ""
"El perfil que esta invitando tiene los emails silenciados (por reportes de "
"spam o alto indice de rebote)."

msgid "errors.network"
msgstr "Ha sido imposible conectar con el servidor principal."

#: src/app/main/ui/settings/password.cljs
msgid "errors.password-invalid-confirmation"
msgstr "La contraseña de confirmación debe coincidir"

#: src/app/main/ui/settings/password.cljs
msgid "errors.password-too-short"
msgstr "La contraseña debe tener 8 caracteres como mínimo"

#: src/app/main/ui/auth/recovery_request.cljs, src/app/main/ui/settings/change_email.cljs, src/app/main/ui/dashboard/team.cljs
msgid "errors.profile-is-muted"
msgstr ""
"Tu perfil tiene los emails silenciados (por reportes de spam o alto indice "
"de rebote)."

#: src/app/main/ui/auth/register.cljs
msgid "errors.registration-disabled"
msgstr "El registro está actualmente desactivado."

msgid "errors.terms-privacy-agreement-invalid"
msgstr "Debes aceptar nuestros términos de servicio y política de privacidad."

#: src/app/main/ui/auth/verify_token.cljs
msgid "errors.token-expired"
msgstr "Token expirado"

#: src/app/main/data/media.cljs, src/app/main/ui/workspace/sidebar/options/menus/exports.cljs, src/app/main/ui/handoff/exports.cljs
msgid "errors.unexpected-error"
msgstr "Ha ocurrido un error inesperado."

#: src/app/main/ui/auth/verify_token.cljs
msgid "errors.unexpected-token"
msgstr "Token desconocido"

#: src/app/main/ui/auth/login.cljs
msgid "errors.wrong-credentials"
msgstr "El nombre o la contraseña parece incorrecto."

#: src/app/main/ui/settings/password.cljs
msgid "errors.wrong-old-password"
msgstr "La contraseña anterior no es correcta"

#: src/app/main/ui/settings/feedback.cljs
msgid "feedback.chat-start"
msgstr "Unirse al chat"

#: src/app/main/ui/settings/feedback.cljs
msgid "feedback.chat-subtitle"
msgstr "¿Deseas conversar? Entra al nuestro chat de la comunidad en Gitter"

#: src/app/main/ui/settings/feedback.cljs
msgid "feedback.description"
msgstr "Descripción"

#: src/app/main/ui/settings/feedback.cljs
msgid "feedback.discussions-go-to"
msgstr "Ir a las discusiones"

#: src/app/main/ui/settings/feedback.cljs
msgid "feedback.discussions-subtitle1"
msgstr "Entra al foro colaborativo de Penpot"

#: src/app/main/ui/settings/feedback.cljs
msgid "feedback.discussions-subtitle2"
msgstr ""
"Puedes hacer preguntas y dar respuestas, participar en conversaciones "
"abiertas y hacer seguimiento de decisones que afectan al proyecto."

#: src/app/main/ui/settings/feedback.cljs
msgid "feedback.discussions-title"
msgstr "Debates de equipo"

#: src/app/main/ui/settings/feedback.cljs
msgid "feedback.subject"
msgstr "Asunto"

#: src/app/main/ui/settings/feedback.cljs
msgid "feedback.subtitle"
msgstr ""
"Por favor describe el motivo de tu mensaje, especificando si es un "
"problema, una idea o una duda. Alguien de nuestro equipo responderá tan "
"pronto como sea posible."

#: src/app/main/ui/settings/feedback.cljs
msgid "feedback.title"
msgstr "Correo electrónico"

#: src/app/main/ui/settings/password.cljs
msgid "generic.error"
msgstr "Ha ocurrido un error"

#: src/app/main/ui/handoff/attributes/blur.cljs
msgid "handoff.attributes.blur"
msgstr "Desenfocado"

#: src/app/main/ui/handoff/attributes/blur.cljs
msgid "handoff.attributes.blur.value"
msgstr "Valor"

#: src/app/main/ui/handoff/attributes/common.cljs
msgid "handoff.attributes.color.hex"
msgstr "HEX"

#: src/app/main/ui/handoff/attributes/common.cljs
msgid "handoff.attributes.color.hsla"
msgstr "HSLA"

#: src/app/main/ui/handoff/attributes/common.cljs
msgid "handoff.attributes.color.rgba"
msgstr "RGBA"

#: src/app/main/ui/handoff/attributes/fill.cljs
msgid "handoff.attributes.fill"
msgstr "Relleno"

#: src/app/main/ui/handoff/attributes/image.cljs
msgid "handoff.attributes.image.download"
msgstr "Descargar imagen original"

#: src/app/main/ui/handoff/attributes/image.cljs
msgid "handoff.attributes.image.height"
msgstr "Altura"

#: src/app/main/ui/handoff/attributes/image.cljs
msgid "handoff.attributes.image.width"
msgstr "Ancho"

#: src/app/main/ui/handoff/attributes/layout.cljs
msgid "handoff.attributes.layout"
msgstr "Estructura"

#: src/app/main/ui/handoff/attributes/layout.cljs
msgid "handoff.attributes.layout.height"
msgstr "Altura"

#: src/app/main/ui/handoff/attributes/layout.cljs
msgid "handoff.attributes.layout.left"
msgstr "Izquierda"

#: src/app/main/ui/handoff/attributes/layout.cljs, src/app/main/ui/handoff/attributes/layout.cljs
msgid "handoff.attributes.layout.radius"
msgstr "Radio"

#: src/app/main/ui/handoff/attributes/layout.cljs
msgid "handoff.attributes.layout.rotation"
msgstr "Rotación"

#: src/app/main/ui/handoff/attributes/layout.cljs
msgid "handoff.attributes.layout.top"
msgstr "Arriba"

#: src/app/main/ui/handoff/attributes/layout.cljs
msgid "handoff.attributes.layout.width"
msgstr "Ancho"

#: src/app/main/ui/handoff/attributes/shadow.cljs
msgid "handoff.attributes.shadow"
msgstr "Sombra"

#: src/app/main/ui/handoff/attributes/shadow.cljs
msgid "handoff.attributes.shadow.shorthand.blur"
msgstr "B"

#: src/app/main/ui/handoff/attributes/shadow.cljs
msgid "handoff.attributes.shadow.shorthand.offset-x"
msgstr "X"

#: src/app/main/ui/handoff/attributes/shadow.cljs
msgid "handoff.attributes.shadow.shorthand.offset-y"
msgstr "Y"

#: src/app/main/ui/handoff/attributes/shadow.cljs
msgid "handoff.attributes.shadow.shorthand.spread"
msgstr "S"

#: src/app/main/ui/handoff/attributes/stroke.cljs
msgid "handoff.attributes.stroke"
msgstr "Borde"

#, permanent
msgid "handoff.attributes.stroke.alignment.center"
msgstr "Centro"

#, permanent
msgid "handoff.attributes.stroke.alignment.inner"
msgstr "Interior"

#, permanent
msgid "handoff.attributes.stroke.alignment.outer"
msgstr "Exterior"

msgid "handoff.attributes.stroke.style.dotted"
msgstr "Punteado"

msgid "handoff.attributes.stroke.style.mixed"
msgstr "Mixto"

msgid "handoff.attributes.stroke.style.none"
msgstr "Ninguno"

msgid "handoff.attributes.stroke.style.solid"
msgstr "Sólido"

#: src/app/main/ui/handoff/attributes/stroke.cljs
msgid "handoff.attributes.stroke.width"
msgstr "Ancho"

#: src/app/main/ui/handoff/attributes/text.cljs
msgid "handoff.attributes.typography"
msgstr "Tipografía"

#: src/app/main/ui/handoff/attributes/text.cljs
msgid "handoff.attributes.typography.font-family"
msgstr "Familia tipográfica"

#: src/app/main/ui/handoff/attributes/text.cljs
msgid "handoff.attributes.typography.font-size"
msgstr "Tamaño de fuente"

#: src/app/main/ui/handoff/attributes/text.cljs
msgid "handoff.attributes.typography.font-style"
msgstr "Estilo de fuente"

#: src/app/main/ui/handoff/attributes/text.cljs
msgid "handoff.attributes.typography.letter-spacing"
msgstr "Espaciado de letras"

#: src/app/main/ui/handoff/attributes/text.cljs
msgid "handoff.attributes.typography.line-height"
msgstr "Interlineado"

#: src/app/main/ui/handoff/attributes/text.cljs
msgid "handoff.attributes.typography.text-decoration"
msgstr "Decoración de texto"

msgid "handoff.attributes.typography.text-decoration.none"
msgstr "Ninguna"

msgid "handoff.attributes.typography.text-decoration.strikethrough"
msgstr "Tachar"

msgid "handoff.attributes.typography.text-decoration.underline"
msgstr "Subrayar"

#: src/app/main/ui/handoff/attributes/text.cljs
msgid "handoff.attributes.typography.text-transform"
msgstr "Transformación de texto"

msgid "handoff.attributes.typography.text-transform.lowercase"
msgstr "Minúsculas"

msgid "handoff.attributes.typography.text-transform.none"
msgstr "Ninguna"

msgid "handoff.attributes.typography.text-transform.titlecase"
msgstr "Primera en mayúscula"

msgid "handoff.attributes.typography.text-transform.uppercase"
msgstr "Mayúsculas"

#: src/app/main/ui/handoff/right_sidebar.cljs
msgid "handoff.tabs.code"
msgstr "Código"

msgid "handoff.tabs.code.selected.circle"
msgstr "Círculo"

msgid "handoff.tabs.code.selected.curve"
msgstr "Curva"

msgid "handoff.tabs.code.selected.frame"
msgstr "Mesa de trabajo"

msgid "handoff.tabs.code.selected.group"
msgstr "Grupo"

msgid "handoff.tabs.code.selected.image"
msgstr "Imagen"

#: src/app/main/ui/handoff/right_sidebar.cljs
msgid "handoff.tabs.code.selected.multiple"
msgstr "%s Seleccionado"

msgid "handoff.tabs.code.selected.path"
msgstr "Trazado"

msgid "handoff.tabs.code.selected.rect"
msgstr "Rectángulo"

msgid "handoff.tabs.code.selected.svg-raw"
msgstr "SVG"

msgid "handoff.tabs.code.selected.text"
msgstr "Texto"

#: src/app/main/ui/handoff/right_sidebar.cljs
msgid "handoff.tabs.info"
msgstr "Información"

msgid "history.alert-message"
msgstr "Estás viendo la versión %s"

msgid "labels.accept"
msgstr "Aceptar"

msgid "labels.add-custom-font"
msgstr "Añadir fuente personalizada"

#: src/app/main/ui/dashboard/team.cljs, src/app/main/ui/dashboard/team.cljs, src/app/main/ui/dashboard/team.cljs
msgid "labels.admin"
msgstr "Administración"

#: src/app/main/ui/workspace/comments.cljs
msgid "labels.all"
msgstr "Todo"

#: src/app/main/ui/static.cljs
msgid "labels.bad-gateway.desc-message"
msgstr ""
"Parece que necesitas esperar un poco y volverlo a intentar; estamos "
"realizando operaciones de mantenimiento en nuestros servidores."

#: src/app/main/ui/static.cljs
msgid "labels.bad-gateway.main-message"
msgstr "Bad Gateway"

#: src/app/main/ui/dashboard/sidebar.cljs
msgid "labels.cancel"
msgstr "Cancelar"

msgid "labels.centered"
msgstr "Centrado"

msgid "labels.close"
msgstr "Cerrar"

#: src/app/main/ui/dashboard/comments.cljs
msgid "labels.comments"
msgstr "Comentarios"

#: src/app/main/ui/settings/password.cljs
msgid "labels.confirm-password"
msgstr "Confirmar contraseña"

msgid "labels.content"
msgstr "Contenido"

msgid "labels.continue"
msgstr "Continuar"

#: src/app/main/ui/workspace/sidebar/assets.cljs
msgid "labels.create"
msgstr "Crear"

#: src/app/main/ui/dashboard/team_form.cljs, src/app/main/ui/dashboard/team_form.cljs
msgid "labels.create-team"
msgstr "Crea un nuevo equipo"

msgid "labels.create-team.placeholder"
msgstr "Introduce un nuevo nombre de equipo"

msgid "labels.custom-fonts"
msgstr "Fuentes personalizadas"

#: src/app/main/ui/settings/sidebar.cljs
msgid "labels.dashboard"
msgstr "Panel"

msgid "labels.default"
msgstr "por defecto"

#: src/app/main/ui/dashboard/project_menu.cljs, src/app/main/ui/dashboard/file_menu.cljs
msgid "labels.delete"
msgstr "Borrar"

#: src/app/main/ui/comments.cljs
msgid "labels.delete-comment"
msgstr "Eliminar comentario"

#: src/app/main/ui/comments.cljs
msgid "labels.delete-comment-thread"
msgstr "Eliminar hilo"

#: src/app/main/ui/dashboard/file_menu.cljs
msgid "labels.delete-multi-files"
msgstr "Borrar %s archivos"

#: src/app/main/ui/dashboard/projects.cljs, src/app/main/ui/dashboard/sidebar.cljs, src/app/main/ui/dashboard/files.cljs, src/app/main/ui/dashboard/files.cljs, src/app/main/ui/dashboard/file_menu.cljs
msgid "labels.drafts"
msgstr "Borradores"

#: src/app/main/ui/comments.cljs
msgid "labels.edit"
msgstr "Editar"

#: src/app/main/ui/viewer/header.cljs
msgid "labels.edit-file"
msgstr "Editar archivo"

#: src/app/main/ui/dashboard/team.cljs, src/app/main/ui/dashboard/team.cljs, src/app/main/ui/dashboard/team.cljs
msgid "labels.editor"
msgstr "Editor"

#: src/app/main/ui/dashboard/team.cljs, src/app/main/ui/dashboard/team.cljs
msgid "labels.email"
msgstr "Correo electrónico"

msgid "labels.export"
msgstr "Exportar"

#: src/app/main/ui/settings/feedback.cljs
msgid "labels.feedback-disabled"
msgstr "El modulo de recepción de opiniones esta deshabilitado."

#: src/app/main/ui/settings/feedback.cljs
msgid "labels.feedback-sent"
msgstr "Opinión enviada"

msgid "labels.font-family"
msgstr "Familia de fuente"

msgid "labels.font-providers"
msgstr "Proveedores de fuentes"

msgid "labels.font-variants"
msgstr "Estilos"

msgid "labels.fonts"
msgstr "Fuentes"

#: src/app/main/ui/workspace/header.cljs, src/app/main/ui/settings/sidebar.cljs, src/app/main/ui/dashboard/sidebar.cljs
msgid "labels.give-feedback"
msgstr "Danos tu opinión"

msgid "labels.go-back"
msgstr "Volver"

#: src/app/main/ui/workspace/comments.cljs, src/app/main/ui/viewer/header.cljs
msgid "labels.hide-resolved-comments"
msgstr "Ocultar comentarios resueltos"

msgid "labels.icons"
msgstr "Iconos"

msgid "labels.images"
msgstr "Imágenes"

msgid "labels.installed-fonts"
msgstr "Fuentes instaladas"

#: src/app/main/ui/static.cljs
msgid "labels.internal-error.desc-message"
msgstr ""
"Ha ocurrido algo extraño. Por favor, reintenta la operación, y si el "
"problema persiste, contacta con el servicio técnico."

#: src/app/main/ui/static.cljs
msgid "labels.internal-error.main-message"
msgstr "Error interno"

#: src/app/main/ui/settings/options.cljs
msgid "labels.language"
msgstr "Idioma"

msgid "labels.link"
msgstr "Enlace"

#: src/app/main/ui/settings.cljs, src/app/main/ui/dashboard/sidebar.cljs
msgid "labels.logout"
msgstr "Salir"

msgid "labels.manage-fonts"
msgstr "Administrar fuentes"

#: src/app/main/ui/dashboard/team.cljs, src/app/main/ui/dashboard/team.cljs, src/app/main/ui/dashboard/sidebar.cljs
msgid "labels.members"
msgstr "Integrantes"

#: src/app/main/ui/dashboard/team.cljs
msgid "labels.name"
msgstr "Nombre"

#: src/app/main/ui/settings/password.cljs
msgid "labels.new-password"
msgstr "Nueva contraseña"

#: src/app/main/ui/workspace/comments.cljs, src/app/main/ui/dashboard/comments.cljs
msgid "labels.no-comments-available"
msgstr "No tienes notificaciones de comentarios pendientes"

#: src/app/main/ui/static.cljs
msgid "labels.not-found.auth-info"
msgstr "Estás identificado como"

#: src/app/main/ui/static.cljs
msgid "labels.not-found.desc-message"
msgstr "Esta página no existe o no tienes permisos para verla."

#: src/app/main/ui/static.cljs
msgid "labels.not-found.main-message"
msgstr "¡Huy!"

#: src/app/main/ui/dashboard/team.cljs
msgid "labels.num-of-files"
msgid_plural "labels.num-of-files"
msgstr[0] "1 archivo"
msgstr[1] "%s archivos"

msgid "labels.num-of-frames"
msgid_plural "labels.num-of-frames"
msgstr[0] "1 tablero"
msgstr[1] "%s tableros"

#: src/app/main/ui/dashboard/team.cljs
msgid "labels.num-of-projects"
msgid_plural "labels.num-of-projects"
msgstr[0] "1 proyecto"
msgstr[1] "%s proyectos"

#: src/app/main/ui/settings/password.cljs
msgid "labels.old-password"
msgstr "Contraseña anterior"

#: src/app/main/ui/workspace/comments.cljs
msgid "labels.only-yours"
msgstr "Sólo los tuyos"

msgid "labels.or"
msgstr "o"

#: src/app/main/ui/dashboard/team.cljs, src/app/main/ui/dashboard/team.cljs
msgid "labels.owner"
msgstr "Dueño"

#: src/app/main/ui/settings/sidebar.cljs, src/app/main/ui/dashboard/sidebar.cljs
msgid "labels.password"
msgstr "Contraseña"

#: src/app/main/ui/dashboard/team.cljs
msgid "labels.permissions"
msgstr "Permisos"

#: src/app/main/ui/settings/sidebar.cljs, src/app/main/ui/dashboard/sidebar.cljs
msgid "labels.profile"
msgstr "Perfil"

#: src/app/main/ui/dashboard/sidebar.cljs
msgid "labels.projects"
msgstr "Proyectos"

msgid "labels.recent"
msgstr "Reciente"

#: src/app/main/ui/settings/sidebar.cljs
msgid "labels.release-notes"
msgstr "Notas de versión"

#: src/app/main/ui/workspace/libraries.cljs, src/app/main/ui/dashboard/team.cljs
msgid "labels.remove"
msgstr "Quitar"

#: src/app/main/ui/dashboard/sidebar.cljs, src/app/main/ui/dashboard/project_menu.cljs, src/app/main/ui/dashboard/file_menu.cljs
msgid "labels.rename"
msgstr "Renombrar"

#: src/app/main/ui/dashboard/team_form.cljs
msgid "labels.rename-team"
msgstr "Renombra el equipo"

#: src/app/main/ui/static.cljs, src/app/main/ui/static.cljs, src/app/main/ui/static.cljs
msgid "labels.retry"
msgstr "Reintentar"

#: src/app/main/ui/dashboard/team.cljs
msgid "labels.role"
msgstr "Cargo"

msgid "labels.save"
msgstr "Guardar"

msgid "labels.search-font"
msgstr "Buscar fuente"

#: src/app/main/ui/settings/feedback.cljs
msgid "labels.send"
msgstr "Enviar"

#: src/app/main/ui/settings/feedback.cljs
msgid "labels.sending"
msgstr "Enviando…"

#: src/app/main/ui/static.cljs
msgid "labels.service-unavailable.desc-message"
msgstr "Estamos en una operación de mantenimiento programado de nuestros sistemas."

#: src/app/main/ui/static.cljs
msgid "labels.service-unavailable.main-message"
msgstr "El servicio no está disponible"

#: src/app/main/ui/settings/sidebar.cljs, src/app/main/ui/dashboard/team.cljs, src/app/main/ui/dashboard/team.cljs, src/app/main/ui/dashboard/sidebar.cljs
msgid "labels.settings"
msgstr "Configuración"

#: src/app/main/ui/viewer/header.cljs, src/app/main/ui/viewer/header.cljs, src/app/main/ui/viewer/header.cljs
msgid "labels.share-prototype"
msgstr "Compartir prototipo"

#: src/app/main/ui/dashboard/sidebar.cljs
msgid "labels.shared-libraries"
msgstr "Bibliotecas Compartidas"

#: src/app/main/ui/workspace/comments.cljs, src/app/main/ui/viewer/header.cljs
msgid "labels.show-all-comments"
msgstr "Mostrar todos los comentarios"

#: src/app/main/ui/workspace/comments.cljs, src/app/main/ui/viewer/header.cljs
msgid "labels.show-your-comments"
msgstr "Mostrar sólo tus comentarios"

#: src/app/main/ui/static.cljs
msgid "labels.sign-out"
msgstr "Salir"

msgid "labels.skip"
msgstr "Omitir"

msgid "labels.start"
msgstr "Comenzar"

#: src/app/main/ui/settings/profile.cljs
msgid "labels.update"
msgstr "Actualizar"

#: src/app/main/ui/dashboard/team_form.cljs
msgid "labels.update-team"
msgstr "Actualiza el equipo"

msgid "labels.upload"
msgstr "Cargar"

msgid "labels.upload-custom-fonts"
msgstr "Cargar fuente"

msgid "labels.uploading"
msgstr "Subiendo…"

#: src/app/main/ui/dashboard/team.cljs
msgid "labels.viewer"
msgstr "Visualizador"

msgid "labels.workspace"
msgstr "Espacio de trabajo"

#: src/app/main/ui/comments.cljs
msgid "labels.write-new-comment"
msgstr "Escribir un nuevo comentario"

#: src/app/main/data/workspace/persistence.cljs, src/app/main/data/workspace/persistence.cljs, src/app/main/data/media.cljs
msgid "media.loading"
msgstr "Cargando imagen…"

#: src/app/main/ui/workspace/header.cljs, src/app/main/ui/dashboard/file_menu.cljs
msgid "modals.add-shared-confirm.accept"
msgstr "Añadir como Biblioteca Compartida"

#: src/app/main/ui/workspace/header.cljs, src/app/main/ui/dashboard/file_menu.cljs
msgid "modals.add-shared-confirm.hint"
msgstr ""
"Una vez añadido como Biblioteca Compartida, los recursos de este archivo "
"estarán disponibles para ser usado por el resto de tus archivos."

#: src/app/main/ui/workspace/header.cljs, src/app/main/ui/dashboard/file_menu.cljs
msgid "modals.add-shared-confirm.message"
msgstr "Añadir “%s” como Biblioteca Compartida"

#: src/app/main/ui/settings/change_email.cljs
msgid "modals.change-email.confirm-email"
msgstr "Verificar el nuevo correo"

#: src/app/main/ui/settings/change_email.cljs
msgid "modals.change-email.info"
msgstr "Enviaremos un mensaje a tu correo actual “%s” para verificar tu identidad."

#: src/app/main/ui/settings/change_email.cljs
msgid "modals.change-email.new-email"
msgstr "Nuevo correo"

#: src/app/main/ui/settings/change_email.cljs
msgid "modals.change-email.submit"
msgstr "Cambiar correo"

#: src/app/main/ui/settings/change_email.cljs
msgid "modals.change-email.title"
msgstr "Cambiar tu correo"

#: src/app/main/ui/settings/delete_account.cljs
msgid "modals.delete-account.cancel"
msgstr "Cancelar y mantener mi cuenta"

#: src/app/main/ui/settings/delete_account.cljs
msgid "modals.delete-account.confirm"
msgstr "Si, borrar mi cuenta"

#: src/app/main/ui/settings/delete_account.cljs
msgid "modals.delete-account.info"
msgstr "Si borras tu cuenta perderás todos tus proyectos y archivos."

#: src/app/main/ui/settings/delete_account.cljs
msgid "modals.delete-account.title"
msgstr "¿Seguro que quieres borrar tu cuenta?"

#: src/app/main/ui/comments.cljs
msgid "modals.delete-comment-thread.accept"
msgstr "Eliminar conversación"

#: src/app/main/ui/comments.cljs
msgid "modals.delete-comment-thread.message"
msgstr ""
"¿Seguro que quieres eliminar esta conversación? Todos los comentarios en "
"este hilo serán eliminados."

#: src/app/main/ui/comments.cljs
msgid "modals.delete-comment-thread.title"
msgstr "Eliminar conversación"

#: src/app/main/ui/dashboard/file_menu.cljs
msgid "modals.delete-file-confirm.accept"
msgstr "Eliminar archivo"

#: src/app/main/ui/dashboard/file_menu.cljs
msgid "modals.delete-file-confirm.message"
msgstr "¿Seguro que quieres eliminar este archivo?"

#: src/app/main/ui/dashboard/file_menu.cljs
msgid "modals.delete-file-confirm.title"
msgstr "Eliminando archivo"

#: src/app/main/ui/dashboard/file_menu.cljs
msgid "modals.delete-file-multi-confirm.accept"
msgstr "Eliminar archivos"

#: src/app/main/ui/dashboard/file_menu.cljs
msgid "modals.delete-file-multi-confirm.message"
msgstr "¿Seguro que quieres eliminar %s archivos?"

#: src/app/main/ui/dashboard/file_menu.cljs
msgid "modals.delete-file-multi-confirm.title"
msgstr "Eliminando %s archivos"

msgid "modals.delete-font-variant.message"
msgstr ""
"Estas seguro de querer eliminar esta estilo de fuente? Dejara de cargar si "
"es usada en algun fichero."

msgid "modals.delete-font-variant.title"
msgstr "Eliminando estilo de fuente"

msgid "modals.delete-font.message"
msgstr ""
"¿Seguro que quieres eliminar esta fuente? Si está siendo usada en algún "
"fichero no se cargará."

msgid "modals.delete-font.title"
msgstr "Eliminando fuente"

#: src/app/main/ui/workspace/sidebar/sitemap.cljs
msgid "modals.delete-page.body"
msgstr "¿Seguro que quieres borrar esta página?"

#: src/app/main/ui/workspace/sidebar/sitemap.cljs
msgid "modals.delete-page.title"
msgstr "Borrar página"

#: src/app/main/ui/dashboard/project_menu.cljs
msgid "modals.delete-project-confirm.accept"
msgstr "Eliminar proyecto"

#: src/app/main/ui/dashboard/project_menu.cljs
msgid "modals.delete-project-confirm.message"
msgstr "¿Seguro que quieres eliminar este proyecto?"

#: src/app/main/ui/dashboard/project_menu.cljs
msgid "modals.delete-project-confirm.title"
msgstr "Eliminar proyecto"

#: src/app/main/ui/dashboard/sidebar.cljs
msgid "modals.delete-team-confirm.accept"
msgstr "Eliminar equipo"

#: src/app/main/ui/dashboard/sidebar.cljs
msgid "modals.delete-team-confirm.message"
msgstr ""
"¿Seguro que quieres eliminar este equipo? Todos los proyectos y archivos "
"asociados con el equipo serán eliminados permamentemente."

#: src/app/main/ui/dashboard/sidebar.cljs
msgid "modals.delete-team-confirm.title"
msgstr "Eliminando equipo"

#: src/app/main/ui/dashboard/team.cljs
msgid "modals.delete-team-member-confirm.accept"
msgstr "Eliminando miembro"

#: src/app/main/ui/dashboard/team.cljs
msgid "modals.delete-team-member-confirm.message"
msgstr "¿Seguro que quieres eliminar este integrante del equipo?"

#: src/app/main/ui/dashboard/team.cljs
msgid "modals.delete-team-member-confirm.title"
msgstr "Eliminar integrante del equipo"

#: src/app/main/ui/dashboard/team.cljs
msgid "modals.invite-member-confirm.accept"
msgstr "Enviar invitacion"

#: src/app/main/ui/dashboard/team.cljs
msgid "modals.invite-member.title"
msgstr "Invitar a unirse al equipo"

msgid "modals.leave-and-reassign.forbiden"
msgstr ""
"No puede abandonar el equipo si no hay otro miembro al que promocionar a "
"dueño. Quizás quiere borrar el equipo."

#: src/app/main/ui/dashboard/sidebar.cljs
msgid "modals.leave-and-reassign.hint1"
msgstr "Eres %s dueño."

#: src/app/main/ui/dashboard/sidebar.cljs
msgid "modals.leave-and-reassign.hint2"
msgstr "Promociona otro miembro a dueño antes de abandonar el equipo"

#: src/app/main/ui/dashboard/sidebar.cljs
msgid "modals.leave-and-reassign.promote-and-leave"
msgstr "Promocionar y abandonar"

#: src/app/main/ui/dashboard/sidebar.cljs
msgid "modals.leave-and-reassign.select-member-to-promote"
msgstr "Selecciona un miembro a promocionar"

#: src/app/main/ui/dashboard/sidebar.cljs
msgid "modals.leave-and-reassign.title"
msgstr "Selecciona un miembro a promocionar"

#: src/app/main/ui/dashboard/sidebar.cljs
msgid "modals.leave-confirm.accept"
msgstr "Abandonar el equipo"

#: src/app/main/ui/dashboard/sidebar.cljs
msgid "modals.leave-confirm.message"
msgstr "¿Seguro que quieres abandonar este equipo?"

#: src/app/main/ui/dashboard/sidebar.cljs
msgid "modals.leave-confirm.title"
msgstr "Abandonando el equipo"

#: src/app/main/ui/dashboard/team.cljs
msgid "modals.promote-owner-confirm.accept"
msgstr "Promocionar"

#: src/app/main/ui/dashboard/team.cljs
msgid "modals.promote-owner-confirm.message"
msgstr "¿Seguro que quieres promocionar este usuario a dueño?"

#: src/app/main/ui/dashboard/team.cljs
msgid "modals.promote-owner-confirm.title"
msgstr "Promocionar a dueño"

#: src/app/main/ui/workspace/header.cljs, src/app/main/ui/dashboard/file_menu.cljs
msgid "modals.remove-shared-confirm.accept"
msgstr "Eliminar como Biblioteca Compartida"

#: src/app/main/ui/workspace/header.cljs, src/app/main/ui/dashboard/file_menu.cljs
msgid "modals.remove-shared-confirm.hint"
msgstr ""
"Una vez eliminado como Biblioteca Compartida, la Biblioteca de este archivo "
"dejará de estar disponible para ser usada por el resto de tus archivos."

#: src/app/main/ui/workspace/header.cljs, src/app/main/ui/dashboard/file_menu.cljs
msgid "modals.remove-shared-confirm.message"
msgstr "Añadir “%s” como Biblioteca Compartida"

#: src/app/main/ui/workspace/sidebar/options/menus/component.cljs, src/app/main/ui/workspace/context_menu.cljs
msgid "modals.update-remote-component.accept"
msgstr "Actualizar componente"

#: src/app/main/ui/workspace/sidebar/options/menus/component.cljs, src/app/main/ui/workspace/context_menu.cljs
msgid "modals.update-remote-component.cancel"
msgstr "Cancelar"

#: src/app/main/ui/workspace/sidebar/options/menus/component.cljs, src/app/main/ui/workspace/context_menu.cljs
msgid "modals.update-remote-component.hint"
msgstr ""
"Vas a actualizar un componente en una librería compartida. Esto puede "
"afectar a otros archivos que la usen."

#: src/app/main/ui/workspace/sidebar/options/menus/component.cljs, src/app/main/ui/workspace/context_menu.cljs
msgid "modals.update-remote-component.message"
msgstr "Actualizar un componente en librería"

#: src/app/main/ui/dashboard/team.cljs
msgid "notifications.invitation-email-sent"
msgstr "Invitación enviada con éxito"

#: src/app/main/ui/settings/delete_account.cljs
msgid "notifications.profile-deletion-not-allowed"
msgstr "No puedes borrar tu perfil. Reasigna tus equipos antes de seguir."

#: src/app/main/ui/settings/profile.cljs, src/app/main/ui/settings/options.cljs
msgid "notifications.profile-saved"
msgstr "Perfil guardado correctamente!"

#: src/app/main/ui/settings/change_email.cljs
msgid "notifications.validation-email-sent"
msgstr "Verificación de email enviada a %s. Comprueba tu correo."

msgid "onboarding.choice.title"
msgstr "Te damos la bienvenida a Penpot"

msgid "onboarding.contrib.alt"
msgstr "Código Abierto"

msgid "onboarding.contrib.desc1"
msgstr ""
"Penpot es Open Source, hecho por y para la comunidad. Si decides colaborar "
"nos encantará :)"

msgid "onboarding.contrib.desc2.1"
msgstr "Puedes acceder al"

msgid "onboarding.contrib.desc2.2"
msgstr "y seguir las instrucciones de contribución :)"

msgid "onboarding.contrib.link"
msgstr "proyecto en github"

msgid "onboarding.contrib.title"
msgstr "Contribuyes en Open Source?"

msgid "onboarding.slide.0.alt"
msgstr "Crea diseños"

msgid "onboarding.slide.0.desc1"
msgstr "Crea bellos interfaces en colaboración con todas las personas del equipo."

msgid "onboarding.slide.0.desc2"
msgstr ""
"Mantén consistencia a escala usando componentes, bibliotecas y sistemas de "
"diseño."

msgid "onboarding.slide.0.title"
msgstr "Bibliotecas de diseño, estilos y componentes"

msgid "onboarding.slide.1.alt"
msgstr "Prototipos interactivos"

msgid "onboarding.slide.1.desc1"
msgstr "Crea interacciones completas para imitar el comportamiento del producto."

msgid "onboarding.slide.1.desc2"
msgstr ""
"Comparte con stakeholders, presenta propuestas a tu equipo y realiza tests "
"de usabilidad sobre tus diseños, todo en uno."

msgid "onboarding.slide.1.title"
msgstr "Lleva tus diseños a la vida con interacciones"

msgid "onboarding.slide.2.alt"
msgstr "Obtén feedback"

msgid "onboarding.slide.2.desc1"
msgstr ""
"Todas las personas del equipo trabajando simultáneamente en archivos de "
"diseño con edición conjunta en tiempo real y herramientas para comentar "
"directamente sobre los diseños."

msgid "onboarding.slide.2.title"
msgstr "Obtén feedback, presenta y comparte tu trabajo"

msgid "onboarding.slide.3.alt"
msgstr "Especificaciones de código"

msgid "onboarding.slide.3.desc1"
msgstr ""
"Sincroniza diseño y código de todos tus estilos y componentes con a "
"snippets de código."

msgid "onboarding.slide.3.desc2"
msgstr ""
"Obtén y entrega especificaciones de código para marcado (SVG, HTML) y "
"estilos (CSS, Less, Stylus…)."

msgid "onboarding.slide.3.title"
msgstr "Una \"fuente de la verdad\" compartida"

msgid "onboarding.team.create.button"
msgstr "Crea un equipo"

msgid "onboarding.team.create.desc1"
msgstr ""
"¿Trabajando con alguien más? Crea un equipo donde compartir proyectos y "
"elementos de diseño."

msgid "onboarding.team.create.input-placeholder"
msgstr "Introduce el nombre del equipo"

msgid "onboarding.team.create.title"
msgstr "Crear equipo"

msgid "onboarding.team.start.button"
msgstr "Comenzar directamente"

msgid "onboarding.team.start.desc1"
msgstr ""
"Entra directamente a Penpot y comienza a diseñar individualmente. Siempre "
"tendrás la opción de crear equipos más adelante."

msgid "onboarding.team.start.title"
msgstr "Comienza a diseñar"

msgid "onboarding.welcome.desc1"
msgstr "¡Hurra! Ya tienes tu cuenta en Penpot :)"

msgid "onboarding.welcome.desc2"
msgstr ""
"Penpot está en su primera versión beta gracias a una combinación de "
"funcionalidades, madurez, estabilidad y la fantástica validación de su "
"comunidad, a la que te damos la bienvenida."

msgid "onboarding.welcome.desc3"
msgstr ""
"Mientras disfrutas de Penpot seguiremos haciendo mejoras, lanzando "
"iteraciones de nuestros esperanzadores planes."

msgid "onboarding.welcome.title"
msgstr "Te damos la bienvenida a Penpot"

#: src/app/main/ui/auth/recovery.cljs
msgid "profile.recovery.go-to-login"
msgstr "Ir al login"

#: src/app/main/ui/workspace/sidebar/options/rows/color_row.cljs, src/app/main/ui/workspace/sidebar/options/rows/color_row.cljs, src/app/main/ui/workspace/sidebar/options/menus/stroke.cljs, src/app/main/ui/workspace/sidebar/options/menus/layer.cljs, src/app/main/ui/workspace/sidebar/options/menus/typography.cljs, src/app/main/ui/workspace/sidebar/options/menus/typography.cljs, src/app/main/ui/workspace/sidebar/options/menus/typography.cljs, src/app/main/ui/workspace/sidebar/options/menus/shadow.cljs, src/app/main/ui/workspace/sidebar/options/menus/blur.cljs
msgid "settings.multiple"
msgstr "Varios"

#: src/app/main/ui/dashboard/fonts.cljs
msgid "title.dashboard.font-providers"
msgstr "Proveedores de fuentes - %s - Penpot"

#: src/app/main/ui/dashboard/fonts.cljs
msgid "title.dashboard.fonts"
msgstr "Fuentes - %s - Penpot"

#: src/app/main/ui/dashboard/projects.cljs
msgid "title.dashboard.projects"
msgstr "Proyectos - %s - Penpot"

#: src/app/main/ui/dashboard/search.cljs
msgid "title.dashboard.search"
msgstr "Buscar - %s - Penpot"

#: src/app/main/ui/dashboard/libraries.cljs
msgid "title.dashboard.shared-libraries"
msgstr "Bibliotecas Compartidas - %s - Penpot"

#: src/app/main/ui/auth/verify_token.cljs, src/app/main/ui/auth.cljs
msgid "title.default"
msgstr "Penpot - Diseño Libre para Equipos"

#: src/app/main/ui/settings/feedback.cljs
msgid "title.settings.feedback"
msgstr "Danos tu opinión - Penpot"

#: src/app/main/ui/settings/options.cljs
msgid "title.settings.options"
msgstr "Configuración - Penpot"

#: src/app/main/ui/settings/password.cljs
msgid "title.settings.password"
msgstr "Contraseña - Penpot"

#: src/app/main/ui/settings/profile.cljs
msgid "title.settings.profile"
msgstr "Perfil - Penpot"

#: src/app/main/ui/dashboard/team.cljs
msgid "title.team-members"
msgstr "Integrantes - %s - Penpot"

#: src/app/main/ui/dashboard/team.cljs
msgid "title.team-settings"
msgstr "Configuración - %s - Penpot"

#: src/app/main/ui/handoff.cljs, src/app/main/ui/viewer.cljs
msgid "title.viewer"
msgstr "%s - Modo de visualización - Penpot"

msgid "viewer.breaking-change.description"
msgstr ""
"Este link compartido ya no funciona. Crea uno nuevo o pídelo a la persona "
"que lo creó."

msgid "viewer.breaking-change.message"
msgstr "¡Lo sentimos!"

#: src/app/main/ui/handoff.cljs, src/app/main/ui/viewer.cljs
msgid "viewer.empty-state"
msgstr "No se ha encontrado ningún tablero."

#: src/app/main/ui/handoff.cljs, src/app/main/ui/viewer.cljs
msgid "viewer.frame-not-found"
msgstr "No se encuentra el tablero."

msgid "viewer.header.comments-section"
msgstr "Comentarios (%s)"

#: src/app/main/ui/viewer/header.cljs
msgid "viewer.header.dont-show-interactions"
msgstr "No mostrar interacciones"

#: src/app/main/ui/viewer/header.cljs
msgid "viewer.header.fullscreen"
msgstr "Pantalla completa"

msgid "viewer.header.handoff-section"
msgstr "Handoff (%s)"

#: src/app/main/ui/viewer/header.cljs
msgid "viewer.header.interactions"
msgstr "Interacciones"

msgid "viewer.header.interactions-section"
msgstr "Interacciones (%s)"

#: src/app/main/ui/viewer/header.cljs
msgid "viewer.header.share.copy-link"
msgstr "Copiar enlace"

#: src/app/main/ui/viewer/header.cljs
msgid "viewer.header.share.create-link"
msgstr "Crear enlace"

#: src/app/main/ui/viewer/header.cljs
msgid "viewer.header.share.placeholder"
msgstr "El enlace para compartir aparecerá aquí"

#: src/app/main/ui/viewer/header.cljs
msgid "viewer.header.share.remove-link"
msgstr "Eliminar enlace"

#: src/app/main/ui/viewer/header.cljs
msgid "viewer.header.share.subtitle"
msgstr "Cualquiera con el enlace podrá acceder"

#: src/app/main/ui/viewer/header.cljs
msgid "viewer.header.show-interactions"
msgstr "Mostrar interacciones"

#: src/app/main/ui/viewer/header.cljs
msgid "viewer.header.show-interactions-on-click"
msgstr "Mostrar interacciones al hacer click"

#: src/app/main/ui/viewer/header.cljs
msgid "viewer.header.sitemap"
msgstr "Mapa del sitio"

#: src/app/main/ui/workspace/sidebar/align.cljs
msgid "workspace.align.hcenter"
msgstr "Alinear al centro (%s)"

#: src/app/main/ui/workspace/sidebar/align.cljs
msgid "workspace.align.hdistribute"
msgstr "Distribuir espacio horizontal (%s)"

#: src/app/main/ui/workspace/sidebar/align.cljs
msgid "workspace.align.hleft"
msgstr "Alinear a la izquierda (%s)"

#: src/app/main/ui/workspace/sidebar/align.cljs
msgid "workspace.align.hright"
msgstr "Alinear a la derecha (%s)"

#: src/app/main/ui/workspace/sidebar/align.cljs
msgid "workspace.align.vbottom"
msgstr "Alinear abajo (%s)"

#: src/app/main/ui/workspace/sidebar/align.cljs
msgid "workspace.align.vcenter"
msgstr "Alinear al centro (%s)"

#: src/app/main/ui/workspace/sidebar/align.cljs
msgid "workspace.align.vdistribute"
msgstr "Distribuir espacio vertical (%s)"

#: src/app/main/ui/workspace/sidebar/align.cljs
msgid "workspace.align.vtop"
msgstr "Alinear arriba (%s)"

#: src/app/main/ui/workspace/sidebar/assets.cljs
msgid "workspace.assets.assets"
msgstr "Recursos"

#: src/app/main/ui/workspace/sidebar/assets.cljs
msgid "workspace.assets.box-filter-all"
msgstr "Todos"

msgid "workspace.assets.box-filter-graphics"
msgstr "Gráficos"

#: src/app/main/ui/workspace/sidebar/assets.cljs, src/app/main/ui/workspace/sidebar/assets.cljs
msgid "workspace.assets.colors"
msgstr "Colores"

#: src/app/main/ui/workspace/sidebar/assets.cljs, src/app/main/ui/workspace/sidebar/assets.cljs
msgid "workspace.assets.components"
msgstr "Componentes"

#: src/app/main/ui/workspace/sidebar/assets.cljs
msgid "workspace.assets.create-group"
msgstr "Crear un grupo"

#: src/app/main/ui/workspace/sidebar/assets.cljs
msgid "workspace.assets.create-group-hint"
msgstr ""
"Tus elementos se renombrarán automáticamente a \"nombre grupo / nombre "
"elemento\""

#: src/app/main/ui/workspace/sidebar/sitemap.cljs, src/app/main/ui/workspace/sidebar/assets.cljs, src/app/main/ui/workspace/sidebar/assets.cljs, src/app/main/ui/workspace/sidebar/assets.cljs, src/app/main/ui/workspace/sidebar/assets.cljs
msgid "workspace.assets.delete"
msgstr "Borrar"

#: src/app/main/ui/workspace/sidebar/sitemap.cljs, src/app/main/ui/workspace/sidebar/assets.cljs
msgid "workspace.assets.duplicate"
msgstr "Duplicar"

#: src/app/main/ui/workspace/sidebar/assets.cljs, src/app/main/ui/workspace/sidebar/assets.cljs
msgid "workspace.assets.edit"
msgstr "Editar"

#: src/app/main/ui/workspace/sidebar/assets.cljs
msgid "workspace.assets.file-library"
msgstr "Biblioteca del archivo"

#: src/app/main/ui/workspace/sidebar/assets.cljs, src/app/main/ui/workspace/sidebar/assets.cljs
msgid "workspace.assets.graphics"
msgstr "Gráficos"

#: src/app/main/ui/workspace/sidebar/assets.cljs
msgid "workspace.assets.group"
msgstr "Agrupar"

#: src/app/main/ui/workspace/sidebar/assets.cljs
msgid "workspace.assets.group-name"
msgstr "Nombre del grupo"

#: src/app/main/ui/workspace/sidebar/assets.cljs
msgid "workspace.assets.libraries"
msgstr "Bibliotecas"

#: src/app/main/ui/workspace/sidebar/assets.cljs
msgid "workspace.assets.not-found"
msgstr "No se encontraron recursos"

#: src/app/main/ui/workspace/sidebar/sitemap.cljs, src/app/main/ui/workspace/sidebar/assets.cljs, src/app/main/ui/workspace/sidebar/assets.cljs, src/app/main/ui/workspace/sidebar/assets.cljs, src/app/main/ui/workspace/sidebar/assets.cljs
msgid "workspace.assets.rename"
msgstr "Renombrar"

#: src/app/main/ui/workspace/sidebar/assets.cljs
msgid "workspace.assets.rename-group"
msgstr "Renombrar grupo"

#: src/app/main/ui/workspace/sidebar/assets.cljs
msgid "workspace.assets.search"
msgstr "Buscar recursos"

#: src/app/main/ui/workspace/sidebar/assets.cljs
msgid "workspace.assets.selected-count"
msgid_plural "workspace.assets.selected-count"
msgstr[0] "%s elemento seleccionado"
msgstr[1] "%s elementos seleccionados"

#: src/app/main/ui/workspace/sidebar/assets.cljs
msgid "workspace.assets.shared"
msgstr "COMPARTIDA"

#: src/app/main/ui/workspace/sidebar/assets.cljs, src/app/main/ui/workspace/sidebar/assets.cljs
msgid "workspace.assets.typography"
msgstr "Tipografías"

#: src/app/main/ui/workspace/sidebar/options/menus/typography.cljs
msgid "workspace.assets.typography.font-id"
msgstr "Fuente"

#: src/app/main/ui/workspace/sidebar/options/menus/typography.cljs
msgid "workspace.assets.typography.font-size"
msgstr "Tamaño"

#: src/app/main/ui/workspace/sidebar/options/menus/typography.cljs
msgid "workspace.assets.typography.font-variant-id"
msgstr "Variante"

#: src/app/main/ui/workspace/sidebar/options/menus/typography.cljs
msgid "workspace.assets.typography.go-to-edit"
msgstr "Ir al archivo de la biblioteca del estilo para editar"

#: src/app/main/ui/workspace/sidebar/options/menus/typography.cljs
msgid "workspace.assets.typography.letter-spacing"
msgstr "Interletrado"

#: src/app/main/ui/workspace/sidebar/options/menus/typography.cljs
msgid "workspace.assets.typography.line-height"
msgstr "Interlineado"

#: src/app/main/ui/workspace/sidebar/options/menus/typography.cljs, src/app/main/ui/handoff/attributes/text.cljs, src/app/main/ui/handoff/attributes/text.cljs
msgid "workspace.assets.typography.sample"
msgstr "Ag"

#: src/app/main/ui/workspace/sidebar/options/menus/typography.cljs
msgid "workspace.assets.typography.text-transform"
msgstr "Transformar texto"

#: src/app/main/ui/workspace/sidebar/assets.cljs
msgid "workspace.assets.ungroup"
msgstr "Desagrupar"

#: src/app/main/data/workspace/libraries.cljs, src/app/main/ui/components/color_bullet.cljs
msgid "workspace.gradients.linear"
msgstr "Degradado lineal"

#: src/app/main/data/workspace/libraries.cljs, src/app/main/ui/components/color_bullet.cljs
msgid "workspace.gradients.radial"
msgstr "Degradado radial"

#: src/app/main/ui/workspace/header.cljs
msgid "workspace.header.menu.disable-dynamic-alignment"
msgstr "Desactivar alineamiento dinámico"

#: src/app/main/ui/workspace/header.cljs
msgid "workspace.header.menu.disable-scale-text"
msgstr "Desactivar escalar texto"

#: src/app/main/ui/workspace/header.cljs
msgid "workspace.header.menu.disable-snap-grid"
msgstr "Desactivar alinear a la rejilla"

#: src/app/main/ui/workspace/header.cljs
msgid "workspace.header.menu.enable-dynamic-alignment"
msgstr "Activar alineamiento dinámico"

#: src/app/main/ui/workspace/header.cljs
msgid "workspace.header.menu.enable-scale-text"
msgstr "Activar escalar texto"

#: src/app/main/ui/workspace/header.cljs
msgid "workspace.header.menu.enable-snap-grid"
msgstr "Alinear a la rejilla"

#: src/app/main/ui/workspace/header.cljs
msgid "workspace.header.menu.hide-assets"
msgstr "Ocultar recursos"

#: src/app/main/ui/workspace/header.cljs
msgid "workspace.header.menu.hide-grid"
msgstr "Ocultar rejillas"

#: src/app/main/ui/workspace/header.cljs
msgid "workspace.header.menu.hide-layers"
msgstr "Ocultar capas"

#: src/app/main/ui/workspace/header.cljs
msgid "workspace.header.menu.hide-palette"
msgstr "Ocultar paleta de colores"

#: src/app/main/ui/workspace/header.cljs
msgid "workspace.header.menu.hide-rules"
msgstr "Ocultar reglas"

#: src/app/main/ui/workspace/header.cljs
msgid "workspace.header.menu.select-all"
msgstr "Seleccionar todo"

#: src/app/main/ui/workspace/header.cljs
msgid "workspace.header.menu.show-assets"
msgstr "Mostrar recursos"

#: src/app/main/ui/workspace/header.cljs
msgid "workspace.header.menu.show-grid"
msgstr "Mostrar rejilla"

#: src/app/main/ui/workspace/header.cljs
msgid "workspace.header.menu.show-layers"
msgstr "Mostrar capas"

#: src/app/main/ui/workspace/header.cljs
msgid "workspace.header.menu.show-palette"
msgstr "Mostrar paleta de colores"

#: src/app/main/ui/workspace/header.cljs
msgid "workspace.header.menu.show-rules"
msgstr "Mostrar reglas"

#: src/app/main/ui/workspace/header.cljs
msgid "workspace.header.save-error"
msgstr "Error al guardar"

#: src/app/main/ui/workspace/header.cljs
msgid "workspace.header.saved"
msgstr "Guardado"

#: src/app/main/ui/workspace/header.cljs
msgid "workspace.header.saving"
msgstr "Guardando"

#: src/app/main/ui/workspace/header.cljs
msgid "workspace.header.unsaved"
msgstr "Cambios sin guardar"

#: src/app/main/ui/workspace/header.cljs
msgid "workspace.header.viewer"
msgstr "Modo de visualización (%s)"

#: src/app/main/ui/workspace/libraries.cljs
msgid "workspace.libraries.add"
msgstr "Añadir"

#: src/app/main/ui/workspace/libraries.cljs
msgid "workspace.libraries.colors"
msgstr "%s colores"

#: src/app/main/ui/workspace/colorpalette.cljs
msgid "workspace.libraries.colors.big-thumbnails"
msgstr "Miniaturas grandes"

#: src/app/main/ui/workspace/colorpicker/libraries.cljs, src/app/main/ui/workspace/colorpalette.cljs
msgid "workspace.libraries.colors.file-library"
msgstr "Biblioteca del archivo"

#: src/app/main/ui/workspace/colorpicker.cljs
msgid "workspace.libraries.colors.hsv"
msgstr "HSV"

#: src/app/main/ui/workspace/colorpicker/libraries.cljs, src/app/main/ui/workspace/colorpalette.cljs
msgid "workspace.libraries.colors.recent-colors"
msgstr "Colores recientes"

#: src/app/main/ui/workspace/colorpicker.cljs
msgid "workspace.libraries.colors.rgb-complementary"
msgstr "RGB Complementario"

#: src/app/main/ui/workspace/colorpicker.cljs
msgid "workspace.libraries.colors.rgba"
msgstr "RGBA"

#: src/app/main/ui/workspace/colorpicker.cljs
msgid "workspace.libraries.colors.save-color"
msgstr "Guardar estilo de color"

#: src/app/main/ui/workspace/colorpalette.cljs
msgid "workspace.libraries.colors.small-thumbnails"
msgstr "Miniaturas pequeñas"

#: src/app/main/ui/workspace/libraries.cljs
msgid "workspace.libraries.components"
msgstr "%s componentes"

#: src/app/main/ui/workspace/libraries.cljs
msgid "workspace.libraries.file-library"
msgstr "Biblioteca de este archivo"

#: src/app/main/ui/workspace/libraries.cljs
msgid "workspace.libraries.graphics"
msgstr "%s gráficos"

#: src/app/main/ui/workspace/libraries.cljs
msgid "workspace.libraries.in-this-file"
msgstr "BIBLIOTECAS EN ESTE ARCHIVO"

#: src/app/main/ui/workspace/libraries.cljs
msgid "workspace.libraries.libraries"
msgstr "BIBLIOTECAS"

#: src/app/main/ui/workspace/libraries.cljs
msgid "workspace.libraries.library"
msgstr "BIBLIOTECA"

#: src/app/main/ui/workspace/libraries.cljs
msgid "workspace.libraries.no-libraries-need-sync"
msgstr "No hay bibliotecas que necesiten ser actualizadas"

#: src/app/main/ui/workspace/libraries.cljs
msgid "workspace.libraries.no-matches-for"
msgstr "No se encuentra “%s“"

#: src/app/main/ui/workspace/libraries.cljs
msgid "workspace.libraries.no-shared-libraries-available"
msgstr "No hay bibliotecas compartidas disponibles"

#: src/app/main/ui/workspace/libraries.cljs
msgid "workspace.libraries.search-shared-libraries"
msgstr "Buscar bibliotecas compartidas"

#: src/app/main/ui/workspace/libraries.cljs
msgid "workspace.libraries.shared-libraries"
msgstr "BIBLIOTECAS COMPARTIDAS"

#: src/app/main/ui/workspace/sidebar/options/menus/text.cljs
msgid "workspace.libraries.text.multiple-typography"
msgstr "Varias tipografías"

#: src/app/main/ui/workspace/sidebar/options/menus/text.cljs
msgid "workspace.libraries.text.multiple-typography-tooltip"
msgstr "Desvincular todas las tipografías"

#: src/app/main/ui/workspace/libraries.cljs
msgid "workspace.libraries.typography"
msgstr "%s tipografías"

#: src/app/main/ui/workspace/libraries.cljs
msgid "workspace.libraries.update"
msgstr "Actualizar"

#: src/app/main/ui/workspace/libraries.cljs
msgid "workspace.libraries.updates"
msgstr "ACTUALIZACIONES"

msgid "workspace.library.all"
msgstr "Todas"

msgid "workspace.library.libraries"
msgstr "Bibliotecas"

msgid "workspace.library.own"
msgstr "Mis bibliotecas"

msgid "workspace.library.store"
msgstr "Predefinidas"

#: src/app/main/ui/workspace/sidebar/options/menus/interactions.cljs
msgid "workspace.options.add-interaction"
msgstr "Pulsa el botón + para añadir interacciones."

msgid "workspace.options.blur-options.background-blur"
msgstr "Fondo"

msgid "workspace.options.blur-options.layer-blur"
msgstr "Capa"

#: src/app/main/ui/workspace/sidebar/options/menus/blur.cljs
msgid "workspace.options.blur-options.title"
msgstr "Desenfoque"

#: src/app/main/ui/workspace/sidebar/options/menus/blur.cljs
msgid "workspace.options.blur-options.title.group"
msgstr "Desenfoque del grupo"

#: src/app/main/ui/workspace/sidebar/options/menus/blur.cljs
msgid "workspace.options.blur-options.title.multiple"
msgstr "Desenfoque de la selección"

#: src/app/main/ui/workspace/sidebar/options/page.cljs
msgid "workspace.options.canvas-background"
msgstr "Color de fondo"

#: src/app/main/ui/workspace/sidebar/options/menus/component.cljs
msgid "workspace.options.component"
msgstr "Componente"

#: src/app/main/ui/workspace/sidebar/options/menus/measures.cljs
msgid "workspace.options.constraints"
msgstr "Restricciones"

#: src/app/main/ui/workspace/sidebar/options/menus/measures.cljs
msgid "workspace.options.constraints.bottom"
msgstr "Abajo"

#: src/app/main/ui/workspace/sidebar/options/menus/measures.cljs
msgid "workspace.options.constraints.center"
msgstr "Centro"

#: src/app/main/ui/workspace/sidebar/options/menus/measures.cljs
msgid "workspace.options.constraints.fix-when-scrolling"
msgstr "Fijo al desplazar"

#: src/app/main/ui/workspace/sidebar/options/menus/measures.cljs
msgid "workspace.options.constraints.left"
msgstr "Izquierda"

#: src/app/main/ui/workspace/sidebar/options/menus/measures.cljs
msgid "workspace.options.constraints.leftright"
msgstr "Izq. y Der."

#: src/app/main/ui/workspace/sidebar/options/menus/measures.cljs
msgid "workspace.options.constraints.right"
msgstr "Derecha"

#: src/app/main/ui/workspace/sidebar/options/menus/measures.cljs
msgid "workspace.options.constraints.scale"
msgstr "Escalar"

#: src/app/main/ui/workspace/sidebar/options/menus/measures.cljs
msgid "workspace.options.constraints.top"
msgstr "Arriba"

#: src/app/main/ui/workspace/sidebar/options/menus/measures.cljs
msgid "workspace.options.constraints.topbottom"
msgstr "Arriba y Abajo"

#: src/app/main/ui/workspace/sidebar/options.cljs
msgid "workspace.options.design"
msgstr "Diseño"

#: src/app/main/ui/workspace/sidebar/options/menus/exports.cljs, src/app/main/ui/handoff/exports.cljs
msgid "workspace.options.export"
msgstr "Exportar"

#: src/app/main/ui/workspace/sidebar/options/menus/exports.cljs, src/app/main/ui/handoff/exports.cljs
msgid "workspace.options.export-object"
msgstr "Exportar forma"

#: src/app/main/ui/workspace/sidebar/options/menus/exports.cljs
msgid "workspace.options.export.suffix"
msgstr "Sufijo"

#: src/app/main/ui/workspace/sidebar/options/menus/exports.cljs, src/app/main/ui/handoff/exports.cljs
msgid "workspace.options.exporting-object"
msgstr "Exportando"

#: src/app/main/ui/workspace/sidebar/options/menus/fill.cljs
msgid "workspace.options.fill"
msgstr "Relleno"

#: src/app/main/ui/workspace/sidebar/options/menus/interactions.cljs
msgid "workspace.options.flows.add-flow-start"
msgstr "Añadir inicio de flujo"

#: src/app/main/ui/workspace/sidebar/options/menus/interactions.cljs
msgid "workspace.options.flows.flow-start"
msgstr "Inicio de flujo"

#: src/app/main/ui/workspace/sidebar/options/menus/interactions.cljs
msgid "workspace.options.flows.flow-starts"
msgstr "Inicios de flujo"

#: src/app/main/ui/workspace/sidebar/options/menus/frame_grid.cljs
msgid "workspace.options.grid.auto"
msgstr "Automático"

#: src/app/main/ui/workspace/sidebar/options/menus/frame_grid.cljs
msgid "workspace.options.grid.column"
msgstr "Columnas"

msgid "workspace.options.grid.params.color"
msgstr "Color"

#: src/app/main/ui/workspace/sidebar/options/menus/frame_grid.cljs
msgid "workspace.options.grid.params.columns"
msgstr "Columnas"

#: src/app/main/ui/workspace/sidebar/options/menus/frame_grid.cljs
msgid "workspace.options.grid.params.gutter"
msgstr "Espaciado"

#: src/app/main/ui/workspace/sidebar/options/menus/frame_grid.cljs
msgid "workspace.options.grid.params.height"
msgstr "Altura"

#: src/app/main/ui/workspace/sidebar/options/menus/frame_grid.cljs
msgid "workspace.options.grid.params.margin"
msgstr "Margen"

#: src/app/main/ui/workspace/sidebar/options/menus/frame_grid.cljs
msgid "workspace.options.grid.params.rows"
msgstr "Filas"

#: src/app/main/ui/workspace/sidebar/options/menus/frame_grid.cljs
msgid "workspace.options.grid.params.set-default"
msgstr "Establecer valor por defecto"

#: src/app/main/ui/workspace/sidebar/options/menus/frame_grid.cljs
msgid "workspace.options.grid.params.size"
msgstr "Tamaño"

#: src/app/main/ui/workspace/sidebar/options/menus/frame_grid.cljs
msgid "workspace.options.grid.params.type"
msgstr "Tipo"

#: src/app/main/ui/workspace/sidebar/options/menus/frame_grid.cljs
msgid "workspace.options.grid.params.type.bottom"
msgstr "Abajo"

#: src/app/main/ui/workspace/sidebar/options/menus/frame_grid.cljs
msgid "workspace.options.grid.params.type.center"
msgstr "Centro"

#: src/app/main/ui/workspace/sidebar/options/menus/frame_grid.cljs
msgid "workspace.options.grid.params.type.left"
msgstr "Izquierda"

#: src/app/main/ui/workspace/sidebar/options/menus/frame_grid.cljs
msgid "workspace.options.grid.params.type.right"
msgstr "Derecha"

#: src/app/main/ui/workspace/sidebar/options/menus/frame_grid.cljs
msgid "workspace.options.grid.params.type.stretch"
msgstr "Estirar"

#: src/app/main/ui/workspace/sidebar/options/menus/frame_grid.cljs
msgid "workspace.options.grid.params.type.top"
msgstr "Arriba"

#: src/app/main/ui/workspace/sidebar/options/menus/frame_grid.cljs
msgid "workspace.options.grid.params.use-default"
msgstr "Usar valor por defecto"

#: src/app/main/ui/workspace/sidebar/options/menus/frame_grid.cljs
msgid "workspace.options.grid.params.width"
msgstr "Ancho"

#: src/app/main/ui/workspace/sidebar/options/menus/frame_grid.cljs
msgid "workspace.options.grid.row"
msgstr "Filas"

#: src/app/main/ui/workspace/sidebar/options/menus/frame_grid.cljs
msgid "workspace.options.grid.square"
msgstr "Cuadros"

#: src/app/main/ui/workspace/sidebar/options/menus/frame_grid.cljs
msgid "workspace.options.grid.title"
msgstr "Rejilla & Estructuras"

#: src/app/main/ui/workspace/sidebar/options/menus/fill.cljs
msgid "workspace.options.group-fill"
msgstr "Relleno de grupo"

#: src/app/main/ui/workspace/sidebar/options/menus/stroke.cljs
msgid "workspace.options.group-stroke"
msgstr "Borde de grupo"

msgid "workspace.options.height"
msgstr "Altura"

#: src/app/main/ui/workspace/sidebar/options/menus/interactions.cljs
msgid "workspace.options.interaction-action"
msgstr "Acción"

#: src/app/main/ui/workspace/sidebar/options/menus/interactions.cljs
msgid "workspace.options.interaction-after-delay"
msgstr "Tiempo"

#: src/app/main/ui/workspace/sidebar/options/menus/interactions.cljs
msgid "workspace.options.interaction-animation"
msgstr "Animación"

#: src/app/main/ui/workspace/sidebar/options/menus/interactions.cljs
msgid "workspace.options.interaction-animation-dissolve"
msgstr "Disolver"

#: src/app/main/ui/workspace/sidebar/options/menus/interactions.cljs
msgid "workspace.options.interaction-animation-slide"
msgstr "Deslizar"

#: src/app/main/ui/workspace/sidebar/options/menus/interactions.cljs
msgid "workspace.options.interaction-animation-push"
msgstr "Empujar"

#: src/app/main/ui/workspace/sidebar/options/menus/interactions.cljs
msgid "workspace.options.interaction-background"
msgstr "Añadir sombreado de fondo"

#: src/app/main/ui/workspace/sidebar/options/menus/interactions.cljs
msgid "workspace.options.interaction-close-outside"
msgstr "Cerrar al pulsar fuera"

#: src/app/main/ui/workspace/sidebar/options/menus/interactions.cljs
msgid "workspace.options.interaction-close-overlay"
msgstr "Cerrar superposición"

#: src/app/main/ui/workspace/sidebar/options/menus/interactions.cljs
msgid "workspace.options.interaction-close-overlay-dest"
msgstr "Cerrar superposición: %s"

#: src/app/main/ui/workspace/sidebar/options/menus/interactions.cljs
msgid "workspace.options.interaction-delay"
msgstr "Tiempo"

#: src/app/main/ui/workspace/sidebar/options/menus/interactions.cljs
msgid "workspace.options.interaction-destination"
msgstr "Destino"

#: src/app/main/ui/workspace/sidebar/options/menus/interactions.cljs
msgid "workspace.options.interaction-duration"
msgstr "Duración"

#: src/app/main/ui/workspace/sidebar/options/menus/interactions.cljs
msgid "workspace.options.interaction-easing"
msgstr "Easing"

#: src/app/main/ui/workspace/sidebar/options/menus/interactions.cljs
msgid "workspace.options.interaction-easing-linear"
msgstr "Linear"

#: src/app/main/ui/workspace/sidebar/options/menus/interactions.cljs
msgid "workspace.options.interaction-easing-ease"
msgstr "Ease"

#: src/app/main/ui/workspace/sidebar/options/menus/interactions.cljs
msgid "workspace.options.interaction-easing-ease-in"
msgstr "Ease in"

#: src/app/main/ui/workspace/sidebar/options/menus/interactions.cljs
msgid "workspace.options.interaction-easing-ease-out"
msgstr "Ease out"

#: src/app/main/ui/workspace/sidebar/options/menus/interactions.cljs
msgid "workspace.options.interaction-easing-ease-in-out"
msgstr "Ease in out"

#: src/app/main/ui/workspace/sidebar/options/menus/interactions.cljs
msgid "workspace.options.interaction-in"
msgstr "Dentro"

#: src/app/main/ui/workspace/sidebar/options/menus/interactions.cljs
msgid "workspace.options.interaction-offset-effect"
msgstr "Offset effect"

#: src/app/main/ui/workspace/sidebar/options/menus/interactions.cljs
msgid "workspace.options.interaction-mouse-enter"
msgstr "Pasar encima"

#: src/app/main/ui/workspace/sidebar/options/menus/interactions.cljs
msgid "workspace.options.interaction-mouse-leave"
msgstr "Retirar encima"

#: src/app/main/ui/workspace/sidebar/options/menus/interactions.cljs
msgid "workspace.options.interaction-ms"
msgstr "ms"

#: src/app/main/ui/workspace/sidebar/options/menus/interactions.cljs
msgid "workspace.options.interaction-navigate-to"
msgstr "Navegar a"

#: src/app/main/ui/workspace/sidebar/options/menus/interactions.cljs
msgid "workspace.options.interaction-navigate-to-dest"
msgstr "Navegar a: %s"

#: src/app/main/ui/workspace/sidebar/options/menus/interactions.cljs
msgid "workspace.options.interaction-none"
msgstr "(sin definir)"

#: src/app/main/ui/workspace/sidebar/options/menus/interactions.cljs
msgid "workspace.options.interaction-on-click"
msgstr "En click"

#: src/app/main/ui/workspace/sidebar/options/menus/interactions.cljs
msgid "workspace.options.interaction-open-overlay"
msgstr "Superposición"

#: src/app/main/ui/workspace/sidebar/options/menus/interactions.cljs
msgid "workspace.options.interaction-open-overlay-dest"
msgstr "Superposición: %s"

#: src/app/main/ui/workspace/sidebar/options/menus/interactions.cljs
msgid "workspace.options.interaction-open-url"
msgstr "Abrir url"

#: src/app/main/ui/workspace/sidebar/options/menus/interactions.cljs
msgid "workspace.options.interaction-out"
msgstr "Fuera"

#: src/app/main/ui/workspace/sidebar/options/menus/interactions.cljs
msgid "workspace.options.interaction-pos-bottom-center"
msgstr "Abajo centro"

#: src/app/main/ui/workspace/sidebar/options/menus/interactions.cljs
msgid "workspace.options.interaction-pos-bottom-left"
msgstr "Abajo izquierda"

#: src/app/main/ui/workspace/sidebar/options/menus/interactions.cljs
msgid "workspace.options.interaction-pos-bottom-right"
msgstr "Abajo derecha"

#: src/app/main/ui/workspace/sidebar/options/menus/interactions.cljs
msgid "workspace.options.interaction-pos-center"
msgstr "Centro"

#: src/app/main/ui/workspace/sidebar/options/menus/interactions.cljs
msgid "workspace.options.interaction-pos-manual"
msgstr "Manual"

#: src/app/main/ui/workspace/sidebar/options/menus/interactions.cljs
msgid "workspace.options.interaction-pos-top-center"
msgstr "Arriba centro"

#: src/app/main/ui/workspace/sidebar/options/menus/interactions.cljs
msgid "workspace.options.interaction-pos-top-left"
msgstr "Arriba izquierda"

#: src/app/main/ui/workspace/sidebar/options/menus/interactions.cljs
msgid "workspace.options.interaction-pos-top-right"
msgstr "Arriba derecha"

#: src/app/main/ui/workspace/sidebar/options/menus/interactions.cljs
msgid "workspace.options.interaction-position"
msgstr "Posición"

#: src/app/main/ui/workspace/sidebar/options/menus/interactions.cljs
msgid "workspace.options.interaction-preserve-scroll"
msgstr "Conservar posición de desplazamiento"

#: src/app/main/ui/workspace/sidebar/options/menus/interactions.cljs
msgid "workspace.options.interaction-prev-screen"
msgstr "Pantalla anterior"

#: src/app/main/ui/workspace/sidebar/options/menus/interactions.cljs
msgid "workspace.options.interaction-self"
msgstr "mismo"

#: src/app/main/ui/workspace/sidebar/options/menus/interactions.cljs
msgid "workspace.options.interaction-toggle-overlay"
msgstr "Alternar superpos."

#: src/app/main/ui/workspace/sidebar/options/menus/interactions.cljs
msgid "workspace.options.interaction-toggle-overlay-dest"
msgstr "Alternar superpos.: %s"

#: src/app/main/ui/workspace/sidebar/options/menus/interactions.cljs
msgid "workspace.options.interaction-trigger"
msgstr "Disparador"

#: src/app/main/ui/workspace/sidebar/options/menus/interactions.cljs
msgid "workspace.options.interaction-url"
msgstr "URL"

#: src/app/main/ui/workspace/sidebar/options/menus/interactions.cljs
msgid "workspace.options.interaction-while-hovering"
msgstr "Mientras pasa encima"

#: src/app/main/ui/workspace/sidebar/options/menus/interactions.cljs
msgid "workspace.options.interaction-while-pressing"
msgstr "Mientras pulsa"

#: src/app/main/ui/workspace/sidebar/options/menus/interactions.cljs
msgid "workspace.options.interactions"
msgstr "Interacciones"

#: src/app/main/ui/workspace/sidebar/options/menus/layer.cljs
msgid "workspace.options.layer-options.blend-mode.color"
msgstr "Color"

#: src/app/main/ui/workspace/sidebar/options/menus/layer.cljs
msgid "workspace.options.layer-options.blend-mode.color-burn"
msgstr "Color más oscuro"

#: src/app/main/ui/workspace/sidebar/options/menus/layer.cljs
msgid "workspace.options.layer-options.blend-mode.color-dodge"
msgstr "Color más suave"

#: src/app/main/ui/workspace/sidebar/options/menus/layer.cljs
msgid "workspace.options.layer-options.blend-mode.darken"
msgstr "Oscurecer"

#: src/app/main/ui/workspace/sidebar/options/menus/layer.cljs
msgid "workspace.options.layer-options.blend-mode.difference"
msgstr "Diferencia"

#: src/app/main/ui/workspace/sidebar/options/menus/layer.cljs
msgid "workspace.options.layer-options.blend-mode.exclusion"
msgstr "Exclusión"

#: src/app/main/ui/workspace/sidebar/options/menus/layer.cljs
msgid "workspace.options.layer-options.blend-mode.hard-light"
msgstr "Luz fuerte"

#: src/app/main/ui/workspace/sidebar/options/menus/layer.cljs
msgid "workspace.options.layer-options.blend-mode.hue"
msgstr "Tono"

#: src/app/main/ui/workspace/sidebar/options/menus/layer.cljs
msgid "workspace.options.layer-options.blend-mode.lighten"
msgstr "Aclarar"

#: src/app/main/ui/workspace/sidebar/options/menus/layer.cljs
msgid "workspace.options.layer-options.blend-mode.luminosity"
msgstr "Luminosidad"

#: src/app/main/ui/workspace/sidebar/options/menus/layer.cljs
msgid "workspace.options.layer-options.blend-mode.multiply"
msgstr "Multiplicar"

#: src/app/main/ui/workspace/sidebar/options/menus/layer.cljs
msgid "workspace.options.layer-options.blend-mode.normal"
msgstr "Normal"

#: src/app/main/ui/workspace/sidebar/options/menus/layer.cljs
msgid "workspace.options.layer-options.blend-mode.overlay"
msgstr "Superponer"

#: src/app/main/ui/workspace/sidebar/options/menus/layer.cljs
msgid "workspace.options.layer-options.blend-mode.saturation"
msgstr "Saturación"

#: src/app/main/ui/workspace/sidebar/options/menus/layer.cljs
msgid "workspace.options.layer-options.blend-mode.screen"
msgstr "Trama"

#: src/app/main/ui/workspace/sidebar/options/menus/layer.cljs
msgid "workspace.options.layer-options.blend-mode.soft-light"
msgstr "Luz suave"

#: src/app/main/ui/workspace/sidebar/options/menus/layer.cljs
msgid "workspace.options.layer-options.title"
msgstr "Capa"

#: src/app/main/ui/workspace/sidebar/options/menus/layer.cljs
msgid "workspace.options.layer-options.title.group"
msgstr "Capas de grupo"

#: src/app/main/ui/workspace/sidebar/options/menus/layer.cljs
msgid "workspace.options.layer-options.title.multiple"
msgstr "Capas seleccionadas"

msgid "workspace.options.opacity"
msgstr "Opacidad"

#: src/app/main/ui/workspace/sidebar/options/shapes/frame.cljs, src/app/main/ui/workspace/sidebar/options/menus/measures.cljs
msgid "workspace.options.position"
msgstr "Posición"

#: src/app/main/ui/workspace/sidebar/options.cljs
msgid "workspace.options.prototype"
msgstr "Prototipo"

msgid "workspace.options.radius"
msgstr "Radio"

#: src/app/main/ui/workspace/sidebar/options/menus/measures.cljs
msgid "workspace.options.radius.all-corners"
msgstr "Todas las esquinas"

#: src/app/main/ui/workspace/sidebar/options/menus/measures.cljs
msgid "workspace.options.radius.single-corners"
msgstr "Esquinas individuales"

#: src/app/main/ui/workspace/sidebar/options/menus/measures.cljs
msgid "workspace.options.rotation"
msgstr "Rotación"

msgid "workspace.options.search-font"
msgstr "Buscar fuente"

#: src/app/main/ui/workspace/sidebar/options/menus/interactions.cljs
msgid "workspace.options.select-a-shape"
msgstr ""
"Selecciona una figura, tablero o grupo para arrastrar una conexión a otro "
"tablero."

#: src/app/main/ui/workspace/sidebar/options/menus/interactions.cljs
msgid "workspace.options.select-artboard"
msgstr "Selecciona un tablero"

#: src/app/main/ui/workspace/sidebar/options/menus/fill.cljs
msgid "workspace.options.selection-fill"
msgstr "Relleno de selección"

#: src/app/main/ui/workspace/sidebar/options/menus/stroke.cljs
msgid "workspace.options.selection-stroke"
msgstr "Borde de selección"

#: src/app/main/ui/workspace/sidebar/options/menus/shadow.cljs
msgid "workspace.options.shadow-options.blur"
msgstr "Desenfoque"

msgid "workspace.options.shadow-options.color"
msgstr "Color de sombra"

#: src/app/main/ui/workspace/sidebar/options/menus/shadow.cljs
msgid "workspace.options.shadow-options.drop-shadow"
msgstr "Sombra arrojada"

#: src/app/main/ui/workspace/sidebar/options/menus/shadow.cljs
msgid "workspace.options.shadow-options.inner-shadow"
msgstr "Sombra interior"

#: src/app/main/ui/workspace/sidebar/options/menus/shadow.cljs
msgid "workspace.options.shadow-options.offsetx"
msgstr "X"

#: src/app/main/ui/workspace/sidebar/options/menus/shadow.cljs
msgid "workspace.options.shadow-options.offsety"
msgstr "Y"

#: src/app/main/ui/workspace/sidebar/options/menus/shadow.cljs
msgid "workspace.options.shadow-options.spread"
msgstr "Difusión"

#: src/app/main/ui/workspace/sidebar/options/menus/shadow.cljs
msgid "workspace.options.shadow-options.title"
msgstr "Sombra"

#: src/app/main/ui/workspace/sidebar/options/menus/shadow.cljs
msgid "workspace.options.shadow-options.title.group"
msgstr "Sombra del grupo"

#: src/app/main/ui/workspace/sidebar/options/menus/shadow.cljs
msgid "workspace.options.shadow-options.title.multiple"
msgstr "Sombras de la seleccíón"

#: src/app/main/ui/workspace/sidebar/options/shapes/frame.cljs, src/app/main/ui/workspace/sidebar/options/menus/measures.cljs
msgid "workspace.options.size"
msgstr "Tamaño"

#: src/app/main/ui/workspace/sidebar/options/shapes/frame.cljs
msgid "workspace.options.size-presets"
msgstr "Tamaños predefinidos"

#: src/app/main/ui/workspace/sidebar/options/menus/stroke.cljs
msgid "workspace.options.stroke"
msgstr "Borde"

#: src/app/main/ui/workspace/sidebar/options/menus/stroke.cljs
msgid "workspace.options.stroke-cap.circle-marker"
msgstr "Marcador círculo"

#: src/app/main/ui/workspace/sidebar/options/menus/stroke.cljs
msgid "workspace.options.stroke-cap.diamond-marker"
msgstr "Marcador diamante"

#: src/app/main/ui/workspace/sidebar/options/menus/stroke.cljs
msgid "workspace.options.stroke-cap.line-arrow"
msgstr "Flecha de línea"

#: src/app/main/ui/workspace/sidebar/options/menus/stroke.cljs
msgid "workspace.options.stroke-cap.none"
msgstr "Ninguno"

#: src/app/main/ui/workspace/sidebar/options/menus/stroke.cljs
msgid "workspace.options.stroke-cap.round"
msgstr "Redondo"

#: src/app/main/ui/workspace/sidebar/options/menus/stroke.cljs
msgid "workspace.options.stroke-cap.square"
msgstr "Cuadrado"

#: src/app/main/ui/workspace/sidebar/options/menus/stroke.cljs
msgid "workspace.options.stroke-cap.square-marker"
msgstr "Marcador cuadrado"

#: src/app/main/ui/workspace/sidebar/options/menus/stroke.cljs
msgid "workspace.options.stroke-cap.triangle-arrow"
msgstr "Flecha triángulo"

msgid "workspace.options.stroke-color"
msgstr "Color del trazo"

msgid "workspace.options.stroke-width"
msgstr "Ancho del trazo"

#: src/app/main/ui/workspace/sidebar/options/menus/stroke.cljs
msgid "workspace.options.stroke.center"
msgstr "Centro"

#: src/app/main/ui/workspace/sidebar/options/menus/stroke.cljs
msgid "workspace.options.stroke.dashed"
msgstr "Rayado"

#: src/app/main/ui/workspace/sidebar/options/menus/stroke.cljs
msgid "workspace.options.stroke.dotted"
msgstr "Punteado"

#: src/app/main/ui/workspace/sidebar/options/menus/stroke.cljs
msgid "workspace.options.stroke.inner"
msgstr "Interior"

#: src/app/main/ui/workspace/sidebar/options/menus/stroke.cljs
msgid "workspace.options.stroke.mixed"
msgstr "Mezclado"

#: src/app/main/ui/workspace/sidebar/options/menus/stroke.cljs
msgid "workspace.options.stroke.outer"
msgstr "Exterior"

#: src/app/main/ui/workspace/sidebar/options/menus/stroke.cljs
msgid "workspace.options.stroke.solid"
msgstr "Sólido"

#: src/app/main/ui/workspace/sidebar/options/menus/text.cljs
msgid "workspace.options.text-options.align-bottom"
msgstr "Alinear abajo"

#: src/app/main/ui/workspace/sidebar/options/menus/text.cljs
msgid "workspace.options.text-options.align-center"
msgstr "Aliniear al centro"

#: src/app/main/ui/workspace/sidebar/options/menus/text.cljs
msgid "workspace.options.text-options.align-justify"
msgstr "Justificar"

#: src/app/main/ui/workspace/sidebar/options/menus/text.cljs
msgid "workspace.options.text-options.align-left"
msgstr "Alinear a la izquierda"

#: src/app/main/ui/workspace/sidebar/options/menus/text.cljs
msgid "workspace.options.text-options.align-middle"
msgstr "Alinear al centro"

#: src/app/main/ui/workspace/sidebar/options/menus/text.cljs
msgid "workspace.options.text-options.align-right"
msgstr "Alinear a la derecha"

#: src/app/main/ui/workspace/sidebar/options/menus/text.cljs
msgid "workspace.options.text-options.align-top"
msgstr "Alinear arriba"

msgid "workspace.options.text-options.decoration"
msgstr "Decoración"

#: src/app/main/ui/workspace/sidebar/options/menus/text.cljs
msgid "workspace.options.text-options.direction-ltr"
msgstr "LTR"

#: src/app/main/ui/workspace/sidebar/options/menus/text.cljs
msgid "workspace.options.text-options.direction-rtl"
msgstr "RTL"

#: src/app/main/ui/workspace/sidebar/options/menus/typography.cljs
msgid "workspace.options.text-options.google"
msgstr "Google"

#: src/app/main/ui/workspace/sidebar/options/menus/text.cljs
msgid "workspace.options.text-options.grow-auto-height"
msgstr "Alto automático"

#: src/app/main/ui/workspace/sidebar/options/menus/text.cljs
msgid "workspace.options.text-options.grow-auto-width"
msgstr "Ancho automático"

#: src/app/main/ui/workspace/sidebar/options/menus/text.cljs
msgid "workspace.options.text-options.grow-fixed"
msgstr "Fijo"

#: src/app/main/ui/workspace/sidebar/options/menus/typography.cljs
msgid "workspace.options.text-options.letter-spacing"
msgstr "Espaciado entre letras"

#: src/app/main/ui/workspace/sidebar/options/menus/typography.cljs
msgid "workspace.options.text-options.line-height"
msgstr "Altura de línea"

#: src/app/main/ui/workspace/sidebar/options/menus/typography.cljs
msgid "workspace.options.text-options.lowercase"
msgstr "Minúsculas"

#: src/app/main/ui/workspace/sidebar/options/menus/text.cljs, src/app/main/ui/workspace/sidebar/options/menus/typography.cljs
msgid "workspace.options.text-options.none"
msgstr "Nada"

#: src/app/main/ui/workspace/sidebar/options/menus/typography.cljs
msgid "workspace.options.text-options.preset"
msgstr "Predefinidos"

#: src/app/main/ui/workspace/sidebar/options/menus/text.cljs
msgid "workspace.options.text-options.strikethrough"
msgstr "Tachado"

msgid "workspace.options.text-options.text-case"
msgstr "Mayús/minús"

#: src/app/main/ui/workspace/sidebar/options/menus/text.cljs
msgid "workspace.options.text-options.title"
msgstr "Texto"

#: src/app/main/ui/workspace/sidebar/options/menus/text.cljs
msgid "workspace.options.text-options.title-group"
msgstr "Texto de grupo"

#: src/app/main/ui/workspace/sidebar/options/menus/text.cljs
msgid "workspace.options.text-options.title-selection"
msgstr "Texto de selección"

#: src/app/main/ui/workspace/sidebar/options/menus/typography.cljs
msgid "workspace.options.text-options.titlecase"
msgstr "Título"

#: src/app/main/ui/workspace/sidebar/options/menus/text.cljs
msgid "workspace.options.text-options.underline"
msgstr "Subrayado"

#: src/app/main/ui/workspace/sidebar/options/menus/typography.cljs
msgid "workspace.options.text-options.uppercase"
msgstr "Mayúsculas"

msgid "workspace.options.text-options.vertical-align"
msgstr "Alineación vertical"

#: src/app/main/ui/workspace/sidebar/options/menus/interactions.cljs
msgid "workspace.options.use-play-button"
msgstr "Usa el botón de play de la cabecera para arrancar la vista de prototipo."

msgid "workspace.options.width"
msgstr "Ancho"

msgid "workspace.options.x"
msgstr "X"

msgid "workspace.options.y"
msgstr "Y"

msgid "workspace.path.actions.add-node"
msgstr "Añadir nodo (%s)"

msgid "workspace.path.actions.delete-node"
msgstr "Borrar nodos (%s)"

msgid "workspace.path.actions.draw-nodes"
msgstr "Dibujar nodos (%s)"

msgid "workspace.path.actions.join-nodes"
msgstr "Unir nodos (%s)"

msgid "workspace.path.actions.make-corner"
msgstr "Convertir en esquina (%s)"

msgid "workspace.path.actions.make-curve"
msgstr "Convertir en curva (%s)"

msgid "workspace.path.actions.merge-nodes"
msgstr "Fusionar nodos (%s)"

msgid "workspace.path.actions.move-nodes"
msgstr "Mover nodes (%s)"

msgid "workspace.path.actions.separate-nodes"
msgstr "Separar nodos (%s)"

msgid "workspace.path.actions.snap-nodes"
msgstr "Alinear nodos (%s)"

#: src/app/main/ui/workspace/context_menu.cljs
msgid "workspace.shape.menu.back"
msgstr "Enviar al fondo"

#: src/app/main/ui/workspace/context_menu.cljs
msgid "workspace.shape.menu.backward"
msgstr "Enviar atrás"

#: src/app/main/ui/workspace/context_menu.cljs
msgid "workspace.shape.menu.copy"
msgstr "Copiar"

#: src/app/main/ui/workspace/context_menu.cljs
msgid "workspace.shape.menu.create-component"
msgstr "Crear componente"

#: src/app/main/ui/workspace/context_menu.cljs
msgid "workspace.shape.menu.cut"
msgstr "Cortar"

#: src/app/main/ui/workspace/context_menu.cljs
msgid "workspace.shape.menu.delete"
msgstr "Eliminar"

#: src/app/main/ui/workspace/context_menu.cljs
msgid "workspace.shape.menu.delete-flow-start"
msgstr "Eliminar inicio de flujo"

#: src/app/main/ui/workspace/sidebar/options/menus/component.cljs, src/app/main/ui/workspace/sidebar/options/menus/component.cljs, src/app/main/ui/workspace/context_menu.cljs, src/app/main/ui/workspace/context_menu.cljs
msgid "workspace.shape.menu.detach-instance"
msgstr "Desacoplar instancia"

#: src/app/main/ui/workspace/sidebar/options/menus/component.cljs, src/app/main/ui/workspace/sidebar/options/menus/component.cljs, src/app/main/ui/workspace/context_menu.cljs, src/app/main/ui/workspace/context_menu.cljs
msgid "workspace.shape.menu.detach-instances-in-bulk"
msgstr "Desacoplar instancias"

msgid "workspace.shape.menu.difference"
msgstr "Diferencia"

#: src/app/main/ui/workspace/context_menu.cljs
msgid "workspace.shape.menu.duplicate"
msgstr "Duplicar"

#: src/app/main/ui/workspace/context_menu.cljs
msgid "workspace.shape.menu.edit"
msgstr "Editar"

msgid "workspace.shape.menu.exclude"
msgstr "Exclusión"

msgid "workspace.shape.menu.flatten"
msgstr "Aplanar"

#: src/app/main/ui/workspace/context_menu.cljs
msgid "workspace.shape.menu.flip-horizontal"
msgstr "Voltear horizontal"

#: src/app/main/ui/workspace/context_menu.cljs
msgid "workspace.shape.menu.flip-vertical"
msgstr "Voltear vertical"

#: src/app/main/ui/workspace/context_menu.cljs
msgid "workspace.shape.menu.create-artboard-from-selection"
msgstr "Tablero de selección"

#: src/app/main/ui/workspace/context_menu.cljs
msgid "workspace.shape.menu.flow-start"
msgstr "Inicio de flujo"

#: src/app/main/ui/workspace/context_menu.cljs
msgid "workspace.shape.menu.forward"
msgstr "Mover hacia delante"

#: src/app/main/ui/workspace/context_menu.cljs
msgid "workspace.shape.menu.front"
msgstr "Mover al frente"

#: src/app/main/ui/workspace/sidebar/options/menus/component.cljs, src/app/main/ui/workspace/context_menu.cljs
msgid "workspace.shape.menu.go-main"
msgstr "Ir al archivo del componente principal"

#: src/app/main/ui/workspace/context_menu.cljs
msgid "workspace.shape.menu.group"
msgstr "Agrupar"

#: src/app/main/ui/workspace/context_menu.cljs
msgid "workspace.shape.menu.hide"
msgstr "Ocultar"

msgid "workspace.shape.menu.intersection"
msgstr "Intersección"

#: src/app/main/ui/workspace/context_menu.cljs
msgid "workspace.shape.menu.lock"
msgstr "Bloquear"

#: src/app/main/ui/workspace/context_menu.cljs, src/app/main/ui/workspace/context_menu.cljs
msgid "workspace.shape.menu.mask"
msgstr "Crear máscara"

#: src/app/main/ui/workspace/context_menu.cljs, src/app/main/ui/workspace/context_menu.cljs
msgid "workspace.shape.menu.paste"
msgstr "Pegar"

msgid "workspace.shape.menu.path"
msgstr "Path"

#: src/app/main/ui/workspace/sidebar/options/menus/component.cljs, src/app/main/ui/workspace/sidebar/options/menus/component.cljs, src/app/main/ui/workspace/context_menu.cljs, src/app/main/ui/workspace/context_menu.cljs
msgid "workspace.shape.menu.reset-overrides"
msgstr "Deshacer modificaciones"

#: src/app/main/ui/workspace/context_menu.cljs
msgid "workspace.shape.menu.show"
msgstr "Mostrar"

#: src/app/main/ui/workspace/sidebar/options/menus/component.cljs, src/app/main/ui/workspace/context_menu.cljs
msgid "workspace.shape.menu.show-main"
msgstr "Ver componente principal"

msgid "workspace.shape.menu.transform-to-path"
msgstr "Convertir en vector"

#: src/app/main/ui/workspace/context_menu.cljs
msgid "workspace.shape.menu.ungroup"
msgstr "Desagrupar"

msgid "workspace.shape.menu.union"
msgstr "Unión"

#: src/app/main/ui/workspace/context_menu.cljs
msgid "workspace.shape.menu.unlock"
msgstr "Desbloquear"

#: src/app/main/ui/workspace/context_menu.cljs
msgid "workspace.shape.menu.unmask"
msgstr "Quitar máscara"

#: src/app/main/ui/workspace/sidebar/options/menus/component.cljs, src/app/main/ui/workspace/sidebar/options/menus/component.cljs, src/app/main/ui/workspace/context_menu.cljs, src/app/main/ui/workspace/context_menu.cljs
msgid "workspace.shape.menu.update-main"
msgstr "Actualizar componente principal"

#: src/app/main/ui/workspace/left_toolbar.cljs
msgid "workspace.sidebar.history"
msgstr "Historial (%s)"

#: src/app/main/ui/workspace/left_toolbar.cljs
msgid "workspace.sidebar.layers"
msgstr "Capas (%s)"

#: src/app/main/ui/workspace/sidebar/options/menus/svg_attrs.cljs, src/app/main/ui/handoff/attributes/svg.cljs
msgid "workspace.sidebar.options.svg-attrs.title"
msgstr "Atributos del SVG Importado"

#: src/app/main/ui/workspace/sidebar/sitemap.cljs
msgid "workspace.sidebar.sitemap"
msgstr "Páginas"

#: src/app/main/ui/workspace/header.cljs
msgid "workspace.sitemap"
msgstr "Mapa del sitio"

#: src/app/main/ui/workspace/left_toolbar.cljs
msgid "workspace.toolbar.assets"
msgstr "Recursos (%s)"

#: src/app/main/ui/workspace/left_toolbar.cljs
msgid "workspace.toolbar.color-palette"
msgstr "Paleta de colores (%s)"

#: src/app/main/ui/workspace/left_toolbar.cljs
msgid "workspace.toolbar.comments"
msgstr "Comentarios (%s)"

#: src/app/main/ui/workspace/left_toolbar.cljs
msgid "workspace.toolbar.curve"
msgstr "Curva (%s)"

#: src/app/main/ui/workspace/left_toolbar.cljs
msgid "workspace.toolbar.ellipse"
msgstr "Elipse (%s)"

#: src/app/main/ui/workspace/left_toolbar.cljs
msgid "workspace.toolbar.frame"
msgstr "Tablero (%s)"

#: src/app/main/ui/workspace/left_toolbar.cljs
msgid "workspace.toolbar.image"
msgstr "Imagen (%s)"

#: src/app/main/ui/workspace/left_toolbar.cljs
msgid "workspace.toolbar.move"
msgstr "Mover (%s)"

#: src/app/main/ui/workspace/left_toolbar.cljs
msgid "workspace.toolbar.path"
msgstr "Ruta (%s)"

#: src/app/main/ui/workspace/left_toolbar.cljs
msgid "workspace.toolbar.rect"
msgstr "Rectángulo (%s)"

#: src/app/main/ui/workspace/left_toolbar.cljs
msgid "workspace.toolbar.text"
msgstr "Texto (%s)"

#: src/app/main/ui/workspace/sidebar/history.cljs
msgid "workspace.undo.empty"
msgstr "Todavía no hay cambios en el histórico"

#: src/app/main/ui/workspace/sidebar/history.cljs
msgid "workspace.undo.entry.delete"
msgstr "%s eliminado"

#: src/app/main/ui/workspace/sidebar/history.cljs
msgid "workspace.undo.entry.modify"
msgstr "%s modificado"

#: src/app/main/ui/workspace/sidebar/history.cljs
msgid "workspace.undo.entry.move"
msgstr "Objetos movidos"

msgid "workspace.undo.entry.multiple.circle"
msgstr "círculos"

msgid "workspace.undo.entry.multiple.color"
msgstr "colores"

msgid "workspace.undo.entry.multiple.component"
msgstr "componentes"

msgid "workspace.undo.entry.multiple.curve"
msgstr "curvas"

msgid "workspace.undo.entry.multiple.frame"
msgstr "mesa de trabajo"

msgid "workspace.undo.entry.multiple.group"
msgstr "grupos"

msgid "workspace.undo.entry.multiple.media"
msgstr "gráficos"

msgid "workspace.undo.entry.multiple.multiple"
msgstr "objetos"

msgid "workspace.undo.entry.multiple.page"
msgstr "páginas"

msgid "workspace.undo.entry.multiple.path"
msgstr "trazos"

msgid "workspace.undo.entry.multiple.rect"
msgstr "rectángulos"

msgid "workspace.undo.entry.multiple.shape"
msgstr "formas"

msgid "workspace.undo.entry.multiple.text"
msgstr "textos"

msgid "workspace.undo.entry.multiple.typography"
msgstr "tipografías"

#: src/app/main/ui/workspace/sidebar/history.cljs
msgid "workspace.undo.entry.new"
msgstr "Nuevo %s"

msgid "workspace.undo.entry.single.circle"
msgstr "círculo"

msgid "workspace.undo.entry.single.color"
msgstr "color"

msgid "workspace.undo.entry.single.component"
msgstr "componente"

msgid "workspace.undo.entry.single.curve"
msgstr "curva"

msgid "workspace.undo.entry.single.frame"
msgstr "mesa de trabajo"

msgid "workspace.undo.entry.single.group"
msgstr "grupo"

msgid "workspace.undo.entry.single.image"
msgstr "imagen"

msgid "workspace.undo.entry.single.media"
msgstr "gráfico"

msgid "workspace.undo.entry.single.multiple"
msgstr "objeto"

msgid "workspace.undo.entry.single.page"
msgstr "página"

msgid "workspace.undo.entry.single.path"
msgstr "trazo"

msgid "workspace.undo.entry.single.rect"
msgstr "rectángulo"

msgid "workspace.undo.entry.single.shape"
msgstr "forma"

msgid "workspace.undo.entry.single.text"
msgstr "texto"

msgid "workspace.undo.entry.single.typography"
msgstr "tipografía"

#: src/app/main/ui/workspace/sidebar/history.cljs
msgid "workspace.undo.entry.unknown"
msgstr "Operación sobre %s"

#: src/app/main/ui/workspace/sidebar/history.cljs
msgid "workspace.undo.title"
msgstr "Histórico"

#: src/app/main/data/workspace/libraries.cljs
msgid "workspace.updates.dismiss"
msgstr "Ignorar"

#: src/app/main/data/workspace/libraries.cljs
msgid "workspace.updates.there-are-updates"
msgstr "Hay actualizaciones en librerías compartidas"

#: src/app/main/data/workspace/libraries.cljs
msgid "workspace.updates.update"
msgstr "Actualizar"

msgid "workspace.viewport.click-to-close-path"
msgstr "Pulsar para cerrar la ruta"

<<<<<<< HEAD
msgid "dashboard.import.import-warning"
msgstr "Algunos ficheros contenían objetos erroneos que no han sido importados."
=======
msgid "onboarding.choice.team-up"
msgstr "Forma equipo"

msgid "onboarding.templates.subtitle"
msgstr "Aquí tienes algunas plantillas."

#, fuzzy
msgid "onboarding.choice.desc"
msgstr "¿Cómo quieres empezar?"

msgid "onboarding.choice.fly-solo-desc"
msgstr "Entra en Penpot y empieza a diseñar por tu cuenta."

#, fuzzy
msgid "labels.next"
msgstr "Siguiente"

msgid "onboarding.choice.team-up-desc"
msgstr ""
"¿Estás trabajando con alguien? Crea un equipo e invita a la gente a trabajar "
"juntos en proyectos y a compartir recursos de diseño."

msgid "onboarding.team-input-placeholder"
msgstr "Introduce el nuevo nombre del equipo"

msgid "onboarding.team.skip-and-invite-later"
msgstr "Saltar e invitar más tarde"
>>>>>>> 3b93434d
<|MERGE_RESOLUTION|>--- conflicted
+++ resolved
@@ -3328,24 +3328,21 @@
 msgid "workspace.viewport.click-to-close-path"
 msgstr "Pulsar para cerrar la ruta"
 
-<<<<<<< HEAD
 msgid "dashboard.import.import-warning"
 msgstr "Algunos ficheros contenían objetos erroneos que no han sido importados."
-=======
+
 msgid "onboarding.choice.team-up"
 msgstr "Forma equipo"
 
 msgid "onboarding.templates.subtitle"
 msgstr "Aquí tienes algunas plantillas."
 
-#, fuzzy
 msgid "onboarding.choice.desc"
 msgstr "¿Cómo quieres empezar?"
 
 msgid "onboarding.choice.fly-solo-desc"
 msgstr "Entra en Penpot y empieza a diseñar por tu cuenta."
 
-#, fuzzy
 msgid "labels.next"
 msgstr "Siguiente"
 
@@ -3358,5 +3355,4 @@
 msgstr "Introduce el nuevo nombre del equipo"
 
 msgid "onboarding.team.skip-and-invite-later"
-msgstr "Saltar e invitar más tarde"
->>>>>>> 3b93434d
+msgstr "Saltar e invitar más tarde"