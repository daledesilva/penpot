--- conflicted
+++ resolved
@@ -333,11 +333,7 @@
 msgstr "Descargar %s archivos Penpot (.penpot)"
 
 msgid "dashboard.export-frames"
-<<<<<<< HEAD
 msgstr "Exportar tableros a PDF"
-=======
-msgstr "Exportar tableros a PDF…"
->>>>>>> e3f0c2ea
 
 #: src/app/main/ui/export.cljs
 msgid "dashboard.export-frames.title"
@@ -4773,11 +4769,9 @@
 msgid "workspace.viewport.click-to-close-path"
 msgstr "Pulsar para cerrar la ruta"
 
-<<<<<<< HEAD
 msgid "errors.profile-blocked"
 msgstr "El perfil esta blockeado"
-=======
+
 #: src/app/main/ui/auth/login.cljs
 msgid "errors.auth-provider-not-configured"
-msgstr "Proveedor de autenticación no configurado."
->>>>>>> e3f0c2ea
+msgstr "Proveedor de autenticación no configurado."