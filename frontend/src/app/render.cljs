--- conflicted
+++ resolved
@@ -126,18 +126,11 @@
     ;; exportation process.
     (mf/with-effect [object]
       (when object
-<<<<<<< HEAD
-        (dom/set-page-style!
-          {:size (str/concat
-                   (mth/ceil (:width object)) "px "
-                   (mth/ceil (:height object)) "px")})))
-=======
         (let [{:keys [width height]} (gsb/get-object-bounds [objects] object)]
           (dom/set-page-style!
            {:size (str/concat
                    (mth/ceil width) "px "
                    (mth/ceil height) "px")}))))
->>>>>>> 7e58e2f5
 
     (when objects
       [:& render/object-svg
