;; This Source Code Form is subject to the terms of the Mozilla Public
;; License, v. 2.0. If a copy of the MPL was not distributed with this
;; file, You can obtain one at http://mozilla.org/MPL/2.0/.
;;
;; Copyright (c) UXBOX Labs SL

(ns app.main.ui.viewer.handoff.attributes.layout
  (:require
   [app.common.spec.radius :as ctr]
   [app.main.ui.components.copy-button :refer [copy-button]]
   [app.main.ui.formats :as fmt]
   [app.util.code-gen :as cg]
   [app.util.i18n :refer [tr]]
   [app.util.strings :as ust]
   [cuerdas.core :as str]
   [rumext.alpha :as mf]))

(def properties [:width :height :x :y :radius :rx :r1])

(def params
  {:to-prop {:x "left"
             :y "top"
             :rotation "transform"
             :rx "border-radius"
             :r1 "border-radius"}
   :format  {:rotation #(str/fmt "rotate(%sdeg)" %)
             :r1 #(apply str/fmt "%spx, %spx, %spx, %spx" %)}
   :multi   {:r1 [:r1 :r2 :r3 :r4]}})

(defn copy-data
  ([shape]
   (apply copy-data shape properties))
  ([shape & properties]
   (cg/generate-css-props shape properties params)))

(mf/defc layout-block
  [{:keys [shape]}]
  (let [selrect (:selrect shape)
        {:keys [width height x y]} selrect]
    [:*
     [:div.attributes-unit-row
      [:div.attributes-label (tr "handoff.attributes.layout.width")]
<<<<<<< HEAD
      [:div.attributes-value (ust/format-precision width 2) "px"]
=======
      [:div.attributes-value (fmt/format-pixels width)]
>>>>>>> 426758d9
      [:& copy-button {:data (copy-data selrect :width)}]]

     [:div.attributes-unit-row
      [:div.attributes-label (tr "handoff.attributes.layout.height")]
<<<<<<< HEAD
      [:div.attributes-value (ust/format-precision height 2) "px"]
=======
      [:div.attributes-value (fmt/format-pixels height)]
>>>>>>> 426758d9
      [:& copy-button {:data (copy-data selrect :height)}]]

     (when (not= (:x shape) 0)
       [:div.attributes-unit-row
        [:div.attributes-label (tr "handoff.attributes.layout.left")]
<<<<<<< HEAD
        [:div.attributes-value (ust/format-precision x 2) "px"]
=======
        [:div.attributes-value (fmt/format-pixels x)]
>>>>>>> 426758d9
        [:& copy-button {:data (copy-data selrect :x)}]])

     (when (not= (:y shape) 0)
       [:div.attributes-unit-row
        [:div.attributes-label (tr "handoff.attributes.layout.top")]
<<<<<<< HEAD
        [:div.attributes-value (ust/format-precision y 2) "px"]
=======
        [:div.attributes-value (fmt/format-pixels y)]
>>>>>>> 426758d9
        [:& copy-button {:data (copy-data selrect :y)}]])

     (when (ctr/radius-1? shape)
       [:div.attributes-unit-row
        [:div.attributes-label (tr "handoff.attributes.layout.radius")]
<<<<<<< HEAD
        [:div.attributes-value (ust/format-precision (:rx shape 0) 2) "px"]
=======
        [:div.attributes-value (fmt/format-pixels (:rx shape 0))]
>>>>>>> 426758d9
        [:& copy-button {:data (copy-data shape :rx)}]])

     (when (ctr/radius-4? shape)
       [:div.attributes-unit-row
        [:div.attributes-label (tr "handoff.attributes.layout.radius")]
        [:div.attributes-value
<<<<<<< HEAD
         (ust/format-precision (:r1 shape) 2) ", "
         (ust/format-precision (:r2 shape) 2) ", "
         (ust/format-precision (:r3 shape) 2) ", "
         (ust/format-precision (:r4 shape) 2) "px"]
=======
         (fmt/format-number (:r1 shape)) ", "
         (fmt/format-number (:r2 shape)) ", "
         (fmt/format-number (:r3 shape))", "
         (fmt/format-pixels (:r4 shape))]
>>>>>>> 426758d9
        [:& copy-button {:data (copy-data shape :r1)}]])

     (when (not= (:rotation shape 0) 0)
       [:div.attributes-unit-row
        [:div.attributes-label (tr "handoff.attributes.layout.rotation")]
<<<<<<< HEAD
        [:div.attributes-value (ust/format-precision (:rotation shape) 2) "deg"]
=======
        [:div.attributes-value (fmt/format-number (:rotation shape)) "deg"]
>>>>>>> 426758d9
        [:& copy-button {:data (copy-data shape :rotation)}]])]))


(mf/defc layout-panel
  [{:keys [shapes]}]
  [:div.attributes-block
   [:div.attributes-block-title
    [:div.attributes-block-title-text (tr "handoff.attributes.layout")]
    (when (= (count shapes) 1)
      [:& copy-button {:data (copy-data (first shapes))}])]

   (for [shape shapes]
     [:& layout-block {:shape shape}])])<|MERGE_RESOLUTION|>--- conflicted
+++ resolved
@@ -40,77 +40,46 @@
     [:*
      [:div.attributes-unit-row
       [:div.attributes-label (tr "handoff.attributes.layout.width")]
-<<<<<<< HEAD
-      [:div.attributes-value (ust/format-precision width 2) "px"]
-=======
       [:div.attributes-value (fmt/format-pixels width)]
->>>>>>> 426758d9
       [:& copy-button {:data (copy-data selrect :width)}]]
 
      [:div.attributes-unit-row
       [:div.attributes-label (tr "handoff.attributes.layout.height")]
-<<<<<<< HEAD
-      [:div.attributes-value (ust/format-precision height 2) "px"]
-=======
       [:div.attributes-value (fmt/format-pixels height)]
->>>>>>> 426758d9
       [:& copy-button {:data (copy-data selrect :height)}]]
 
      (when (not= (:x shape) 0)
        [:div.attributes-unit-row
         [:div.attributes-label (tr "handoff.attributes.layout.left")]
-<<<<<<< HEAD
-        [:div.attributes-value (ust/format-precision x 2) "px"]
-=======
         [:div.attributes-value (fmt/format-pixels x)]
->>>>>>> 426758d9
         [:& copy-button {:data (copy-data selrect :x)}]])
 
      (when (not= (:y shape) 0)
        [:div.attributes-unit-row
         [:div.attributes-label (tr "handoff.attributes.layout.top")]
-<<<<<<< HEAD
-        [:div.attributes-value (ust/format-precision y 2) "px"]
-=======
         [:div.attributes-value (fmt/format-pixels y)]
->>>>>>> 426758d9
         [:& copy-button {:data (copy-data selrect :y)}]])
 
      (when (ctr/radius-1? shape)
        [:div.attributes-unit-row
         [:div.attributes-label (tr "handoff.attributes.layout.radius")]
-<<<<<<< HEAD
-        [:div.attributes-value (ust/format-precision (:rx shape 0) 2) "px"]
-=======
         [:div.attributes-value (fmt/format-pixels (:rx shape 0))]
->>>>>>> 426758d9
         [:& copy-button {:data (copy-data shape :rx)}]])
 
      (when (ctr/radius-4? shape)
        [:div.attributes-unit-row
         [:div.attributes-label (tr "handoff.attributes.layout.radius")]
         [:div.attributes-value
-<<<<<<< HEAD
-         (ust/format-precision (:r1 shape) 2) ", "
-         (ust/format-precision (:r2 shape) 2) ", "
-         (ust/format-precision (:r3 shape) 2) ", "
-         (ust/format-precision (:r4 shape) 2) "px"]
-=======
          (fmt/format-number (:r1 shape)) ", "
          (fmt/format-number (:r2 shape)) ", "
          (fmt/format-number (:r3 shape))", "
          (fmt/format-pixels (:r4 shape))]
->>>>>>> 426758d9
         [:& copy-button {:data (copy-data shape :r1)}]])
 
      (when (not= (:rotation shape 0) 0)
        [:div.attributes-unit-row
         [:div.attributes-label (tr "handoff.attributes.layout.rotation")]
-<<<<<<< HEAD
-        [:div.attributes-value (ust/format-precision (:rotation shape) 2) "deg"]
-=======
         [:div.attributes-value (fmt/format-number (:rotation shape)) "deg"]
->>>>>>> 426758d9
         [:& copy-button {:data (copy-data shape :rotation)}]])]))
 
 
