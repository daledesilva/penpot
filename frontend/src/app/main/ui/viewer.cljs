;; This Source Code Form is subject to the terms of the Mozilla Public
;; License, v. 2.0. If a copy of the MPL was not distributed with this
;; file, You can obtain one at http://mozilla.org/MPL/2.0/.
;;
;; Copyright (c) UXBOX Labs SL

(ns app.main.ui.viewer
  (:require
   [app.common.colors :as clr]
   [app.common.data :as d]
   [app.common.data.macros :as dm]
   [app.common.exceptions :as ex]
   [app.common.geom.point :as gpt]
   [app.common.geom.shapes.bounds :as gsb]
   [app.common.pages.helpers :as cph]
   [app.common.text :as txt]
   [app.main.data.comments :as dcm]
   [app.main.data.viewer :as dv]
   [app.main.data.viewer.shortcuts :as sc]
   [app.main.fonts :as fonts]
   [app.main.refs :as refs]
   [app.main.store :as st]
   [app.main.ui.context :as ctx]
   [app.main.ui.hooks :as hooks]
   [app.main.ui.icons :as i]
   [app.main.ui.static :as static]
   [app.main.ui.viewer.comments :refer [comments-layer comments-sidebar]]
   [app.main.ui.viewer.handoff :as handoff]
   [app.main.ui.viewer.header :as header]
   [app.main.ui.viewer.interactions :as interactions]
   [app.main.ui.viewer.login]
   [app.main.ui.viewer.share-link]
   [app.main.ui.viewer.thumbnails :refer [thumbnails-panel]]
   [app.util.dom :as dom]
   [app.util.dom.normalize-wheel :as nw]
   [app.util.i18n :as i18n :refer [tr]]
   [app.util.keyboard :as kbd]
   [app.util.webapi :as wapi]
   [cuerdas.core :as str]
   [goog.events :as events]
   [okulary.core :as l]
   [rumext.alpha :as mf]))

(def current-animation-ref
  (l/derived :viewer-animation st/state))

(def current-overlays-ref
  (l/derived :viewer-overlays st/state))

(defn- calculate-size
  [objects frame zoom]
  (let [{:keys [x y width height]} (gsb/get-object-bounds objects frame)]
    {:base-width  width
     :base-height height
     :x           x
     :y           y
     :width       (* width zoom)
     :height      (* height zoom)
     :vbox        (dm/fmt "% % % %" 0 0 width height)}))

(defn- calculate-wrapper
  [size1 size2 zoom]
  (cond
    (nil? size1) size2
    (nil? size2) size1
    :else (let [width  (max (:base-width size1) (:base-width size2))
                height (max (:base-height size1) (:base-height size2))]
            {:width  (* width zoom)
             :height (* height zoom)
             :vbox   (str "0 0 " width " " height)})))

(mf/defc viewer-pagination
  [{:keys [index num-frames left-bar right-bar] :as props}]
  [:*
   (when (pos? index)
     [:div.viewer-go-prev {:class (when left-bar "left-bar")}
      [:div.arrow {:on-click #(st/emit! dv/select-prev-frame)} i/go-prev]])
   (when (< (+ index 1) num-frames)
     [:div.viewer-go-next {:class (when right-bar "right-bar")}
      [:div.arrow {:on-click #(st/emit! dv/select-next-frame)} i/go-next]])
   [:div.viewer-bottom {:class (when left-bar "left-bar")}
    [:div.reset {:on-click #(st/emit! dv/select-first-frame)} i/reset]
    [:div.counter (str/join " / " [(+ index 1) num-frames])]
    [:span]]])

(mf/defc viewer-pagination-and-sidebar
  {::mf/wrap [mf/memo]}
  [{:keys [section index users frame page]}]
  (let [comments-local  (mf/deref refs/comments-local)
        show-sidebar?   (and (= section :comments) (:show-sidebar? comments-local))]
    [:*
     [:& viewer-pagination
      {:index index
       :num-frames (count (:frames page))
       :right-bar show-sidebar?}]

     (when show-sidebar?
       [:& comments-sidebar
        {:users users
         :frame frame
         :page page}])]))

(mf/defc viewer-overlay
  [{:keys [overlay page frame zoom wrapper-size close-overlay interactions-mode]}]
  (let [close-click-outside? (:close-click-outside overlay)
        background-overlay?  (:background-overlay overlay)
        overlay-frame        (:frame overlay)
        overlay-position     (:position overlay)

        size
        (mf/with-memo [page overlay zoom]
          (calculate-size (:objects page) (:frame overlay) zoom))

        on-click
        (mf/use-fn
         (mf/deps overlay close-overlay close-click-outside?)
         (fn [_]
           (when close-click-outside?
             (close-overlay (:frame overlay)))))]

    [:*
     (when (or close-click-outside? background-overlay?)
       [:div.viewer-overlay-background
        {:class (dom/classnames :visible background-overlay?)
         :style {:width (:width wrapper-size)
                 :height (:height wrapper-size)
                 :position "absolute"
                 :left 0
                 :top 0}
         :on-click on-click}])

     [:div.viewport-container.viewer-overlay
      {:id (dm/str "overlay-" (:id overlay-frame))
       :style {:width (:width size)
               :height (:height size)
               :left (* (:x overlay-position) zoom)
               :top (* (:y overlay-position) zoom)}}

      [:& interactions/viewport
       {:frame overlay-frame
        :base-frame frame
        :frame-offset overlay-position
        :size size
        :page page
        :interactions-mode interactions-mode}]]]))


(mf/defc viewer-wrapper
  [{:keys [wrapper-size orig-frame orig-viewport-ref orig-size page file users current-viewport-ref
           size frame interactions-mode overlays zoom close-overlay section index] :as props}]
  [:*
   [:& viewer-pagination-and-sidebar
    {:section section
     :index index
     :page page
     :users users
     :frame frame}]

   [:div.viewer-wrapper
    {:style {:width (:width wrapper-size)
             :height (:height wrapper-size)}}
    [:div.viewer-clipper
     (when orig-frame
       [:div.viewport-container
        {:ref orig-viewport-ref
         :style {:width (:width orig-size)
                 :height (:height orig-size)
                 :position "relative"}}

        [:& interactions/viewport
         {:frame orig-frame
          :base-frame orig-frame
          :frame-offset (gpt/point 0 0)
          :size orig-size
          :page page
          :users users
          :interactions-mode :hide}]])

     [:div.viewport-container
      {:ref current-viewport-ref
       :style {:width (:width size)
               :height (:height size)
               :position "relative"}}

      [:& interactions/viewport
       {:frame frame
        :base-frame frame
        :frame-offset (gpt/point 0 0)
        :size size
        :page page
        :interactions-mode interactions-mode}]

      (for [overlay overlays]
        [:& viewer-overlay {:overlay overlay
                            :key (dm/str (:id overlay))
                            :page page
                            :frame frame
                            :zoom zoom
                            :wrapper-size wrapper-size
                            :close-overlay close-overlay
                            :interactions-mode interactions-mode}])

      ]]


    (when (= section :comments)
      [:& comments-layer {:file file
                          :users users
                          :frame frame
                          :page page
                          :zoom zoom}])]])

(mf/defc viewer
  [{:keys [params data]}]

  (let [{:keys [page-id section index]} params
        {:keys [file users project permissions]} data

        allowed (or
                 (= section :interactions)
                 (and (= section :comments)
                      (or (:can-edit permissions)
                          (and (true? (:is-logged permissions))
                               (= (:who-comment permissions) "all"))))
                 (and (= section :handoff)
                      (or (:can-edit permissions)
                          (and (true? (:is-logged permissions))
                               (= (:who-inspect permissions) "all")))))

        local (mf/deref refs/viewer-local)

        nav-scroll (:nav-scroll local)
        orig-viewport-ref    (mf/use-ref nil)
        current-viewport-ref (mf/use-ref nil)
        viewer-section-ref   (mf/use-ref nil)

        current-animation (mf/deref current-animation-ref)

        page-id (or page-id (-> file :data :pages first))

        page (mf/use-memo
              (mf/deps data page-id)
              (fn []
                (get-in data [:pages page-id])))

        text-shapes
        (hooks/use-equal-memo
         (->> (:objects page)
              (vals)
              (filter cph/text-shape?)))

        zoom      (:zoom local)
        zoom-type (:zoom-type local)

        frames    (:frames page)
        frame     (get frames index)

        fullscreen? (mf/deref header/fullscreen-ref)
        overlays    (mf/deref current-overlays-ref)
        scroll      (mf/use-state nil)

        orig-frame
        (when (:orig-frame-id current-animation)
          (d/seek #(= (:id %) (:orig-frame-id current-animation)) frames))

        size
        (mf/with-memo [frame zoom]
          (calculate-size (:objects page) frame zoom))

        orig-size
        (mf/with-memo [orig-frame zoom]
          (when orig-frame
            (calculate-size (:objects page) orig-frame zoom)))

        wrapper-size
        (mf/with-memo [size orig-size zoom]
          (calculate-wrapper size orig-size zoom))

        interactions-mode
        (:interactions-mode local)

        click-on-screen
        (mf/use-callback
         (fn [event]
           (let [origin (dom/get-target event)
                 over-section? (dom/class? origin "viewer-section")
                 layout (dom/get-element "viewer-layout")
                 has-force? (dom/class? layout "force-visible")]

             (when over-section?
               (if has-force?
                 (dom/remove-class! layout "force-visible")
                 (dom/add-class! layout "force-visible"))))))

        on-click
        (mf/use-fn
         (mf/deps section)
         (fn [_]
           (when (= section :comments)
             (st/emit! (dcm/close-thread)))))

        set-up-new-size
        (mf/use-fn
         (fn [_]
           (let [viewer-section (dom/get-element "viewer-section")
                 size (dom/get-client-size viewer-section)]
             (st/emit! (dv/set-viewport-size {:size size})))))

        on-scroll
        (mf/use-fn
         (fn [event]
           (reset! scroll (dom/get-target-scroll event))))

        on-wheel
        (mf/use-fn
         (fn [event]
           (let [event  (.getBrowserEvent ^js event)
                 norm-event ^js (nw/normalize-wheel event)
                 mod? (kbd/mod? event)
                 shift? (kbd/shift? event)
                 delta (.-pixelY norm-event)
                 viewer-section (mf/ref-val viewer-section-ref)
                 scroll-pos (if shift?
                              (dom/get-h-scroll-pos viewer-section)
                              (dom/get-scroll-pos viewer-section))
                 new-scroll-pos (+ scroll-pos delta)]
             (when-not mod?
               (do
                 (dom/prevent-default event)
                 (dom/stop-propagation event)
                 (if shift?
                   (dom/set-h-scroll-pos! viewer-section new-scroll-pos)
                   (dom/set-scroll-pos! viewer-section new-scroll-pos)))))))]

    (hooks/use-shortcuts ::viewer sc/shortcuts)
    (when (nil? page)
      (ex/raise :type :not-found))

    (mf/with-effect []
      (when (not allowed)
        (st/emit! (dv/go-to-section :interactions))))

    ;; Set the page title
    (mf/use-effect
     (mf/deps (:name file))
     (fn []
       (let [name (:name file)]
         (dom/set-html-title (str "\u25b6 " (tr "title.viewer" name))))))

    (mf/with-effect []
      (dom/set-html-theme-color clr/gray-50 "dark")
      (let [key1 (events/listen js/window "click" on-click)
            key2 (events/listen (mf/ref-val viewer-section-ref) "scroll" on-scroll #js {"passive" true})
            key3 (events/listen (mf/ref-val viewer-section-ref) "wheel" on-wheel #js {"passive" false})]
        (fn []
          (events/unlistenByKey key1)
          (events/unlistenByKey key2)
          (events/unlistenByKey key3))))

    (mf/use-layout-effect
     (fn []
       (set-up-new-size)
       (.addEventListener js/window "resize" set-up-new-size)
       (fn []
         (.removeEventListener js/window "resize" set-up-new-size))))

    (mf/use-layout-effect
     (mf/deps nav-scroll)
     (fn []
        ;; Set scroll position after navigate
       (when (number? nav-scroll)
         (let [viewer-section (dom/get-element "viewer-section")]
           (st/emit! (dv/reset-nav-scroll))
           (dom/set-scroll-pos! viewer-section nav-scroll)))))

    (mf/use-layout-effect
     (mf/deps fullscreen?)
     (fn []
       ;; Trigger dom fullscreen depending on our state
       (let [wrapper         (dom/get-element "viewer-layout")
             fullscreen-dom? (dom/fullscreen?)]
         (when (not= fullscreen? fullscreen-dom?)
           (if fullscreen?
             (wapi/request-fullscreen wrapper)
             (wapi/exit-fullscreen))))))

    (mf/use-layout-effect
     (mf/deps page)
     (fn []
       (case zoom-type
         :fit (st/emit! dv/zoom-to-fit)
         :fill (st/emit! dv/zoom-to-fill)
         nil)))

    (mf/use-layout-effect
     (mf/deps index)
     (fn []
       (case zoom-type
         :fit (st/emit! dv/zoom-to-fit)
         :fill (st/emit! dv/zoom-to-fill)
         nil)
        ;; Navigate animation needs to be started after navigation
        ;; is complete, and we have the next page index.
       (when (and current-animation
                  (= (:kind current-animation) :go-to-frame))
         (let [orig-viewport    (mf/ref-val orig-viewport-ref)
               current-viewport (mf/ref-val current-viewport-ref)]
           (interactions/animate-go-to-frame
            (:animation current-animation)
            current-viewport
            orig-viewport
            size
            orig-size
            wrapper-size)))))

    (mf/use-layout-effect
     (mf/deps current-animation)
     (fn []
        ;; Overlay animations may be started when needed.
       (when current-animation
         (case (:kind current-animation)

           :open-overlay
           (let [overlay-viewport (dom/get-element (str "overlay-" (str (:overlay-id current-animation))))
                 overlay (d/seek #(= (:id (:frame %)) (:overlay-id current-animation))
                                 overlays)
                 overlay-size (calculate-size (:objects page) (:frame overlay) zoom)
                 overlay-position {:x (* (:x (:position overlay)) zoom)
                                   :y (* (:y (:position overlay)) zoom)}]
             (interactions/animate-open-overlay
              (:animation current-animation)
              overlay-viewport
              wrapper-size
              overlay-size
              overlay-position))

           :close-overlay
           (let [overlay-viewport (dom/get-element (str "overlay-" (str (:overlay-id current-animation))))
                 overlay (d/seek #(= (:id (:frame %)) (:overlay-id current-animation))
                                 overlays)
                 overlay-size (calculate-size (:objects page) (:frame overlay) zoom)
                 overlay-position {:x (* (:x (:position overlay)) zoom)
                                   :y (* (:y (:position overlay)) zoom)}]
             (interactions/animate-close-overlay
              (:animation current-animation)
              overlay-viewport
              wrapper-size
              overlay-size
              overlay-position
              (:id (:frame overlay))))

           nil))))

    (mf/use-effect
     (mf/deps text-shapes)
     (fn []
       (let [text-nodes (->> text-shapes (mapcat #(txt/node-seq txt/is-text-node? (:content %))))
             fonts (into #{} (keep :font-id) text-nodes)]
         (run! fonts/ensure-loaded! fonts))))

    [:div#viewer-layout
     {:class (dom/classnames
              :force-visible (:show-thumbnails local)
              :viewer-layout (not= section :handoff)
              :handoff-layout (= section :handoff)
              :fullscreen fullscreen?)}

     [:div.viewer-content
<<<<<<< HEAD
      [:& header/header
       {:project project
        :index index
        :file file
        :page page
        :frame frame
        :permissions permissions
        :zoom zoom
        :section section}]

=======
      [:& header/header {:project project
                         :index index
                         :file file
                         :page page
                         :frame frame
                         :permissions permissions
                         :zoom zoom
                         :section section}]
>>>>>>> ecfc20f5
      [:div.thumbnail-close {:on-click #(st/emit! dv/close-thumbnails-panel)
                             :class (dom/classnames :invisible (not (:show-thumbnails local false)))}]
      [:& thumbnails-panel {:frames frames
                            :show? (:show-thumbnails local false)
                            :page page
                            :index index
                            :thumbnail-data (:thumbnails file)}]
      [:section.viewer-section {:id "viewer-section"
                                :ref viewer-section-ref
                                :class (if fullscreen? "fullscreen" "")
                                :on-click click-on-screen}
       (cond
         (empty? frames)
         [:section.empty-state
          [:span (tr "viewer.empty-state")]]

         (nil? frame)
         [:section.empty-state
          (when (some? index)
            [:span (tr "viewer.frame-not-found")])]

         (some? frame)
         (if (= :handoff section)
           [:& handoff/viewport
            {:frame frame
             :page page
             :file file
             :section section
             :local local
             :size size
             :index index
             :viewer-pagination viewer-pagination}]

           [:& (mf/provider ctx/current-scroll) {:value @scroll}
            [:& (mf/provider ctx/current-zoom) {:value zoom}
             [:& viewer-wrapper
              {:wrapper-size wrapper-size
               :orig-frame orig-frame
               :orig-viewport-ref orig-viewport-ref
               :orig-size orig-size
               :page page
               :file file
               :users users
               :current-viewport-ref current-viewport-ref
               :size size
               :frame frame
               :interactions-mode interactions-mode
               :overlays overlays
               :zoom zoom
               :section section
               :index index}]]]))]]]))

;; --- Component: Viewer Page

(mf/defc viewer-page
  [{:keys [file-id] :as props}]
  (mf/use-effect
   (mf/deps file-id)
   (fn []
     (st/emit! (dv/initialize props))
     (fn []
       (st/emit! (dv/finalize props)))))

  (when-let [data (mf/deref refs/viewer-data)]
    (let [key (str (get-in data [:file :id]))]
      [:& viewer {:params props :data data :key key}])))

(mf/defc breaking-change-notice
  []
  [:> static/static-header {}
   [:div.image i/unchain]
   [:div.main-message (tr "viewer.breaking-change.message")]
   [:div.desc-message (tr "viewer.breaking-change.description")]])<|MERGE_RESOLUTION|>--- conflicted
+++ resolved
@@ -466,18 +466,6 @@
               :fullscreen fullscreen?)}
 
      [:div.viewer-content
-<<<<<<< HEAD
-      [:& header/header
-       {:project project
-        :index index
-        :file file
-        :page page
-        :frame frame
-        :permissions permissions
-        :zoom zoom
-        :section section}]
-
-=======
       [:& header/header {:project project
                          :index index
                          :file file
@@ -486,7 +474,6 @@
                          :permissions permissions
                          :zoom zoom
                          :section section}]
->>>>>>> ecfc20f5
       [:div.thumbnail-close {:on-click #(st/emit! dv/close-thumbnails-panel)
                              :class (dom/classnames :invisible (not (:show-thumbnails local false)))}]
       [:& thumbnails-panel {:frames frames
