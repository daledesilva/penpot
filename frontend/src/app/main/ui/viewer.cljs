--- conflicted
+++ resolved
@@ -354,10 +354,6 @@
          (dom/set-html-title (str "\u25b6 " (tr "title.viewer" name))))))
 
     (mf/with-effect []
-<<<<<<< HEAD
-      (let [key1 (events/listen js/window "click" on-click)
-            key2 (events/listen (mf/ref-val viewer-section-ref) "wheel" on-wheel #js {"passive" false})]
-=======
       (dom/set-html-theme-color clr/gray-50 "dark")
       (let [events
             [(events/listen globals/window EventType.CLICK on-click)
@@ -366,7 +362,6 @@
         (doseq [event dom/fullscreen-events]
           (.addEventListener globals/document event on-exit-fullscreen false))
 
->>>>>>> 91e81823
         (fn []
           (doseq [key events]
             (events/unlistenByKey key))
