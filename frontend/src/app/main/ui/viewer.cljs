--- conflicted
+++ resolved
@@ -150,13 +150,9 @@
 
     (mf/use-effect
      (fn []
-<<<<<<< HEAD
+       (dom/set-html-theme-color clr/gray-50 "dark")
        (let [key1 (events/listen js/window "click" on-click)
              key2 (events/listen (mf/ref-val viewer-section-ref) "scroll" on-scroll)]
-=======
-       (dom/set-html-theme-color clr/gray-50 "dark")
-       (let [key1 (events/listen js/window "click" on-click)]
->>>>>>> b239a9b0
          (fn []
            (events/unlistenByKey key1)
            (events/unlistenByKey key2)))))
