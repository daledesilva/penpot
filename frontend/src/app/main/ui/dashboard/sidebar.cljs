--- conflicted
+++ resolved
@@ -227,17 +227,11 @@
        [:li.team-name {:on-click (partial team-selected (:id team-item))
                        :key (dm/str (:id team-item))}
         [:span.team-icon
-<<<<<<< HEAD
-         [:img {:src (cf/resolve-team-photo-url team)
-                :alt (:name team)}]]
-        [:span.team-text {:title (:name team)} (:name team)]])
-=======
-         [:img {:src (cf/resolve-team-photo-url team-item)}]]
+         [:img {:src (cf/resolve-team-photo-url team-item)
+                :alt (:name team-item)}]]
         [:span.team-text {:title (:name team-item)} (:name team-item)]
         (when (= (:id team-item) (:id team))
           [:span.icon i/tick])])
->>>>>>> 7dcd362a
-
      [:hr]
      [:li.team-name.action {:on-click on-create-clicked :data-test "create-new-team"}
       [:span.team-icon.new-team i/close]
