--- conflicted
+++ resolved
@@ -6,15 +6,8 @@
 
 (ns app.main.ui.workspace.viewport.pixel-overlay
   (:require
-<<<<<<< HEAD
-   [app.common.data :as d]
-   [app.common.data.macros :as dm]
-   [app.common.pages.helpers :as cph]
-   [app.common.uuid :as uuid]
-=======
    [app.common.math :as mth]
    [app.config :as cfg]
->>>>>>> 26ca36d8
    [app.main.data.modal :as modal]
    [app.main.data.workspace.colors :as dwc]
    [app.main.data.workspace.undo :as dwu]
@@ -30,72 +23,6 @@
    [rumext.v2 :as mf])
   (:import goog.events.EventType))
 
-<<<<<<< HEAD
-(defn- resolve-svg-images!
-  [svg-node]
-  (let [image-nodes (dom/query-all svg-node "image:not([href^=data])")
-        noop-fn     (constantly nil)]
-    (if (empty? image-nodes)
-      (rx/of svg-node)
-      (->> (rx/from image-nodes)
-           (rx/mapcat
-            (fn [image]
-              (let [href (dom/get-attribute image "href")]
-                (->> (http/fetch {:method :get :uri href})
-                     (rx/mapcat (fn [response] (.blob ^js response)))
-                     (rx/mapcat wapi/read-file-as-data-url)
-                     (rx/tap (fn [data]
-                               (dom/set-attribute! image "href" data)))
-                     (rx/reduce noop-fn)))))
-           (rx/map (fn [_] svg-node))))))
-
-(defn- svg-as-data-url
-  "Transforms SVG as data-url resolving any blob, http or https url to
-  its data equivalent."
-  [svg]
-  (let [svg-clone (.cloneNode svg true)]
-    (->> (resolve-svg-images! svg-clone)
-         (rx/mapcat (fn [svg-node]
-                      (let [xml    (js/XMLSerializer.)
-                            xmlstr (.serializeToString xml svg-node)]
-                        (->> (rx/of xmlstr)
-                             (rx/map #(dm/str "data:image/svg+xml;charset=utf-8," (js/encodeURIComponent %))))))))))
-
-(defn format-viewbox [vbox]
-  (str/join " " [(:x vbox 0)
-                 (:y vbox 0)
-                 (:width vbox 0)
-                 (:height vbox 0)]))
-
-(mf/defc overlay-frames
-  {::mf/wrap [mf/memo]
-   ::mf/wrap-props false}
-  []
-  (let [data     (mf/deref refs/workspace-page)
-        objects  (:objects data)
-        root     (get objects uuid/zero)
-        shapes   (->> (:shapes root)
-                      (map (d/getf objects)))]
-    [:g.shapes
-     (for [shape shapes]
-       (cond
-         (not (cph/frame-shape? shape))
-         [:& shapes/shape-wrapper
-          {:shape shape
-           :key (:id shape)}]
-
-         (cph/root-frame? shape)
-         [:& shapes/root-frame-wrapper
-          {:shape shape
-           :key (:id shape)
-           :objects objects}]
-
-         :else
-         [:& shapes/nested-frame-wrapper
-          {:shape shape
-           :key (:id shape)
-           :objects objects}]))]))
-=======
 (defn create-offscreen-canvas
   [width height]
   (js/OffscreenCanvas. width height))
@@ -120,7 +47,6 @@
                                      (let [new-canvas (create-offscreen-canvas width height)]
                                        (obj/set! internal-state "canvas" new-canvas)
                                        new-canvas))))))))
->>>>>>> 26ca36d8
 
 (mf/defc pixel-overlay
   {::mf/wrap-props false}
