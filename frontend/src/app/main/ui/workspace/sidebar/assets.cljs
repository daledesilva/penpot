;; This Source Code Form is subject to the terms of the Mozilla Public
;; License, v. 2.0. If a copy of the MPL was not distributed with this
;; file, You can obtain one at http://mozilla.org/MPL/2.0/.
;;
;; Copyright (c) KALEIDOS INC

(ns app.main.ui.workspace.sidebar.assets
  (:require-macros [app.main.style :refer [css]])
  (:require
   [app.common.data.macros :as dm]
   [app.main.data.modal :as modal]
<<<<<<< HEAD
=======
   [app.main.data.workspace :as dw]
   [app.main.data.workspace.assets :as dwa]
   [app.main.data.workspace.colors :as dc]
   [app.main.data.workspace.libraries :as dwl]
   [app.main.data.workspace.media :as dwm]
   [app.main.data.workspace.texts :as dwt]
   [app.main.data.workspace.undo :as dwu]
>>>>>>> e36b49b4
   [app.main.refs :as refs]
   [app.main.ui.components.context-menu-a11y :refer [context-menu-a11y]]
   [app.main.ui.components.search-bar :refer [search-bar]]
   [app.main.ui.context :as ctx]
   [app.main.ui.icons :as i]
   [app.main.ui.workspace.sidebar.assets.common :as cmm]
   [app.main.ui.workspace.sidebar.assets.file-library :refer [file-library]]
   [app.util.dom :as dom]
   [app.util.i18n :as i18n :refer [tr]]
   [app.util.keyboard :as kbd]
   [cuerdas.core :as str]
   [rumext.v2 :as mf]))

(mf/defc assets-libraries
  {::mf/wrap [mf/memo]
   ::mf/wrap-props false}
  [{:keys [filters]}]
  (let [libraries (mf/deref refs/workspace-libraries)
        libraries (mf/with-memo [libraries]
                    (->> (vals libraries)
                         (remove :is-indirect)
                         (map (fn [file]
                                (update file :data dissoc :pages-index)))
                         (sort-by #(str/lower (:name %)))))]
    (for [file libraries]
      [:& file-library
       {:key (dm/str (:id file))
        :file file
        :local? false
        :default-open? false
        :filters filters}])))

(mf/defc assets-local-library
  {::mf/wrap [mf/memo]
   ::mf/wrap-props false}
  [{:keys [filters]}]
  ;; NOTE: as workspace-file is an incomplete view of file (it do not
  ;; contain :data), we need to reconstruct it using workspace-data
  (let [file   (mf/deref refs/workspace-file)
        data   (mf/deref refs/workspace-data)
        data   (mf/with-memo [data]
                 (dissoc data :pages-index))
        file   (mf/with-memo [file data]
                 (assoc file :data data))]

    [:& file-library
     {:file file
      :local? true
      :default-open? true
      :filters filters}]))

(defn- toggle-values
  [v [a b]]
  (if (= v a) b a))

(mf/defc assets-toolbox
  {::mf/wrap [mf/memo]
   ::mf/wrap-props false}
  []
<<<<<<< HEAD
  (let [components-v2   (mf/use-ctx ctx/components-v2)
        read-only?      (mf/use-ctx ctx/workspace-read-only?)
        new-css-system  (mf/use-ctx ctx/new-css-system)
        filters*      (mf/use-state
                       {:term ""
                        :section "all"
                        :ordering :asc
                        :list-style :thumbs
                        :open-menu false})
        filters       (deref filters*)
        term          (:term filters)
        menu-open?    (:open-menu filters)
        section       (:section filters)
        ordering      (:ordering filters)
        reverse-sort? (= :desc ordering)
=======
  (let [components-v2 (mf/use-ctx ctx/components-v2)
        read-only? (mf/use-ctx ctx/workspace-read-only?)

        filters*   (mf/use-state
                    {:term ""
                     :section :all
                     :ordering (dwa/get-current-assets-ordering)
                     :list-style (dwa/get-current-assets-list-style)})
        filters    (deref filters*)
        term       (:term filters)
        ordering   (:ordering filters)
        list-style (:list-style filters)
>>>>>>> e36b49b4

        toggle-ordering
        (mf/use-fn
          (mf/deps ordering)
          (fn []
            (let [new-value (toggle-values ordering [:asc :desc])]
              (swap! filters* assoc :ordering new-value)
              (dwa/set-current-assets-ordering! new-value))))

        toggle-list-style
        (mf/use-fn
          (mf/deps list-style)
          (fn []
            (let [new-value (toggle-values list-style [:thumbs :list])]
              (swap! filters* assoc :list-style new-value)
              (dwa/set-current-assets-list-style! new-value))))

        on-search-term-change
        (mf/use-fn
         (mf/deps new-css-system)
         (fn [event]
          ;;  NOTE: When old-css-system is removed this function will recibe value and event
          ;;  Let won't be necessary any more
           (let [value (if ^boolean new-css-system
                         event
                         (dom/get-target-val event))]
             (swap! filters* assoc :term value))))

        on-search-clear-click
        (mf/use-fn #(swap! filters* assoc :term ""))

        on-section-filter-change
        (mf/use-fn
         (fn [event]
           (let [value (or (-> (dom/get-target event)
                               (dom/get-value))
                           (as-> (dom/get-current-target event) $
                             (dom/get-attribute $ "data-test")))]
             (swap! filters* assoc :section value :open-menu false))))

        handle-key-down
        (mf/use-fn
         (fn [event]
           (let [enter? (kbd/enter? event)
                 esc?   (kbd/esc? event)
                 node   (dom/event->target event)]

             (when ^boolean enter? (dom/blur! node))
             (when ^boolean esc?   (dom/blur! node)))))

        show-libraries-dialog
        (mf/use-fn
         (fn []
           (modal/show! :libraries-dialog {})
           (modal/allow-click-outside!)))


        on-open-menu
        (mf/use-fn  #(swap! filters* update :open-menu not))

        on-menu-close
        (mf/use-fn #(swap! filters* assoc :open-menu false))

        options [{:option-name    (tr "workspace.assets.box-filter-all")
                  :id             "section-all"
                  :option-handler on-section-filter-change
                  :data-test      "all"}

                 {:option-name    (tr "workspace.assets.components")
                  :id             "section-components"
                  :option-handler on-section-filter-change
                  :data-test      "components"}

                 {:option-name    (tr "workspace.assets.graphics")
                  :id             "section-graphics"
                  :option-handler on-section-filter-change
                  :data-test      "graphics"}

                 {:option-name    (tr "workspace.assets.colors")
                  :id             "section-color"
                  :option-handler on-section-filter-change
                  :data-test      "colors"}

                 {:option-name    (tr "workspace.assets.typography")
                  :id             "section-typography"
                  :option-handler on-section-filter-change
                  :data-test      "typographies"}]]

    (if ^boolean new-css-system
      [:div  {:class  (css :assets-bar)}
       [:div {:class  (css :assets-header)}
        (when-not ^boolean read-only?
          [:button {:class (css :libraries-button)
                    :on-click #(modal/show! :libraries-dialog {})}
           [:span {:class (css :libraries-icon)}
            i/library-refactor]
           (tr "workspace.assets.libraries")])

        [:div {:class (css :search-wrapper)}
         [:& search-bar {:on-change on-search-term-change
                        :value term
                        :placeholder (tr "workspace.assets.search")}
         [:button
          {:on-click on-open-menu
           :class (dom/classnames (css :section-button) true)}
          i/filter-refactor]]
        [:& context-menu-a11y
         {:on-close on-menu-close
          :selectable true
          :selected section
          :show menu-open?
          :fixed? true
          :min-width? true
          :top 152
          :left 64
          :options options
          :workspace? true}]
         [:button {:class (css :sort-button)
                   :on-click toggle-ordering}
          (if reverse-sort?
            i/asc-sort-refactor
            i/desc-sort-refactor)]]]

       [:& (mf/provider cmm/assets-filters) {:value filters}
        [:& (mf/provider cmm/assets-toggle-ordering) {:value toggle-ordering}
         [:& (mf/provider cmm/assets-toggle-list-style) {:value toggle-list-style}
          [:div {:class (dom/classnames (css :libraries-wrapper) true)}
           [:& assets-local-library {:filters filters}]
           [:& assets-libraries {:filters filters}]]]]]]

      [:div.assets-bar
       [:div.tool-window
        [:div.tool-window-content
         [:div.assets-bar-title
          (tr "workspace.assets.assets")

          (when-not ^boolean read-only?
            [:div.libraries-button {:on-click show-libraries-dialog}
             i/text-align-justify
             (tr "workspace.assets.libraries")])]
         [:div.search-block
          [:input.search-input
           {:placeholder (tr "workspace.assets.search")
            :type "text"
            :value term
            :on-change on-search-term-change
            :on-key-down handle-key-down}]

          (if ^boolean (str/empty? term)
            [:div.search-icon
             i/search]
            [:div.search-icon.close
             {:on-click on-search-clear-click}
             i/close])]

         [:select.input-select {:value (:section filters)
                                :data-mousetrap-dont-stop true
                                :on-change on-section-filter-change}
          [:option {:value "all"} (tr "workspace.assets.box-filter-all")]
          [:option {:value "components"} (tr "workspace.assets.components")]
          (when-not components-v2
            [:option {:value "graphics"} (tr "workspace.assets.graphics")])
          [:option {:value "colors"} (tr "workspace.assets.colors")]
          [:option {:value "typographies"} (tr "workspace.assets.typography")]]]]

       [:& (mf/provider cmm/assets-filters) {:value filters}
        [:& (mf/provider cmm/assets-toggle-ordering) {:value toggle-ordering}
         [:& (mf/provider cmm/assets-toggle-list-style) {:value toggle-list-style}
          [:div.libraries-wrapper
           [:& assets-local-library {:filters filters}]
           [:& assets-libraries {:filters filters}]]]]]])))<|MERGE_RESOLUTION|>--- conflicted
+++ resolved
@@ -9,16 +9,7 @@
   (:require
    [app.common.data.macros :as dm]
    [app.main.data.modal :as modal]
-<<<<<<< HEAD
-=======
-   [app.main.data.workspace :as dw]
    [app.main.data.workspace.assets :as dwa]
-   [app.main.data.workspace.colors :as dc]
-   [app.main.data.workspace.libraries :as dwl]
-   [app.main.data.workspace.media :as dwm]
-   [app.main.data.workspace.texts :as dwt]
-   [app.main.data.workspace.undo :as dwu]
->>>>>>> e36b49b4
    [app.main.refs :as refs]
    [app.main.ui.components.context-menu-a11y :refer [context-menu-a11y]]
    [app.main.ui.components.search-bar :refer [search-bar]]
@@ -78,36 +69,23 @@
   {::mf/wrap [mf/memo]
    ::mf/wrap-props false}
   []
-<<<<<<< HEAD
-  (let [components-v2   (mf/use-ctx ctx/components-v2)
-        read-only?      (mf/use-ctx ctx/workspace-read-only?)
-        new-css-system  (mf/use-ctx ctx/new-css-system)
-        filters*      (mf/use-state
+  (let [components-v2  (mf/use-ctx ctx/components-v2)
+        read-only?     (mf/use-ctx ctx/workspace-read-only?)
+        new-css-system (mf/use-ctx ctx/new-css-system)
+        filters*       (mf/use-state
                        {:term ""
                         :section "all"
-                        :ordering :asc
-                        :list-style :thumbs
+                        :ordering (dwa/get-current-assets-ordering)
+                        :list-style (dwa/get-current-assets-list-style)
                         :open-menu false})
-        filters       (deref filters*)
-        term          (:term filters)
-        menu-open?    (:open-menu filters)
-        section       (:section filters)
-        ordering      (:ordering filters)
-        reverse-sort? (= :desc ordering)
-=======
-  (let [components-v2 (mf/use-ctx ctx/components-v2)
-        read-only? (mf/use-ctx ctx/workspace-read-only?)
-
-        filters*   (mf/use-state
-                    {:term ""
-                     :section :all
-                     :ordering (dwa/get-current-assets-ordering)
-                     :list-style (dwa/get-current-assets-list-style)})
-        filters    (deref filters*)
-        term       (:term filters)
-        ordering   (:ordering filters)
-        list-style (:list-style filters)
->>>>>>> e36b49b4
+        filters        (deref filters*)
+        term           (:term filters)
+        ordering       (:ordering filters)
+        list-style     (:list-style filters)
+        menu-open?     (:open-menu filters)
+        section        (:section filters)
+        ordering       (:ordering filters)
+        reverse-sort?  (= :desc ordering)
 
         toggle-ordering
         (mf/use-fn
