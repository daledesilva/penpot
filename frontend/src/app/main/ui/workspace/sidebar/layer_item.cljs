;; This Source Code Form is subject to the terms of the Mozilla Public
;; License, v. 2.0. If a copy of the MPL was not distributed with this
;; file, You can obtain one at http://mozilla.org/MPL/2.0/.
;;
;; Copyright (c) KALEIDOS INC

(ns app.main.ui.workspace.sidebar.layer-item
  (:require-macros [app.main.style :as stl])
  (:require
   [app.common.data :as d]
   [app.common.data.macros :as dm]
   [app.common.pages.helpers :as cph]
   [app.common.types.shape.layout :as ctl]
   [app.common.uuid :as uuid]
   [app.main.data.workspace :as dw]
   [app.main.data.workspace.collapse :as dwc]
   [app.main.refs :as refs]
   [app.main.store :as st]
   [app.main.ui.components.shape-icon :as si]
   [app.main.ui.components.shape-icon-refactor :as sic]
   [app.main.ui.context :as ctx]
   [app.main.ui.hooks :as hooks]
   [app.main.ui.icons :as i]
   [app.main.ui.workspace.sidebar.layer-name :refer [layer-name]]
   [app.util.dom :as dom]
   [app.util.i18n :refer [tr]]
   [app.util.keyboard :as kbd]
   [app.util.timers :as ts]
   [beicon.core :as rx]
   [okulary.core :as l]
   [rumext.v2 :as mf]))

(mf/defc layer-item
  {::mf/wrap-props false}
  [{:keys [index item selected objects sortable? filtered? depth parent-size component-child?]}]
  (let [id                (:id item)
        name              (:name item)
        blocked?          (:blocked item)
        hidden?           (:hidden item)
        touched?          (-> item :touched seq boolean)
        has-shapes?       (-> item :shapes seq boolean)

        drag-disabled*    (mf/use-state false)
        drag-disabled?    (deref drag-disabled*)

        scroll-to-middle? (mf/use-var true)
        expanded-iref     (mf/with-memo [id]
                            (-> (l/in [:expanded id])
                                (l/derived refs/workspace-local)))
        expanded?         (mf/deref expanded-iref)

        selected?         (contains? selected id)
        container?        (or (cph/frame-shape? item)
                              (cph/group-shape? item))
        absolute?         (ctl/layout-absolute? item)

        components-v2     (mf/use-ctx ctx/components-v2)
        read-only?        (mf/use-ctx ctx/workspace-read-only?)
        new-css-system    (mf/use-ctx ctx/new-css-system)
        main-instance?    (if components-v2
                            (:main-instance item)
                            true)
        parent-board?     (and (cph/frame-shape? item)
                               (= uuid/zero (:parent-id item)))
        toggle-collapse
        (mf/use-fn
         (mf/deps expanded?)
         (fn [event]
           (dom/stop-propagation event)
           (if (and expanded? (kbd/shift? event))
             (st/emit! (dwc/collapse-all))
             (st/emit! (dwc/toggle-collapse id)))))

        toggle-blocking
        (mf/use-fn
         (mf/deps id blocked?)
         (fn [event]
           (dom/stop-propagation event)
           (if blocked?
             (st/emit! (dw/update-shape-flags [id] {:blocked false}))
             (st/emit! (dw/update-shape-flags [id] {:blocked true})
                       (dw/deselect-shape id)))))

        toggle-visibility
        (mf/use-fn
         (mf/deps hidden?)
         (fn [event]
           (dom/stop-propagation event)
           (if hidden?
             (st/emit! (dw/update-shape-flags [id] {:hidden false}))
             (st/emit! (dw/update-shape-flags [id] {:hidden true})))))

        select-shape
        (mf/use-fn
         (mf/deps id filtered? objects)
         (fn [event]
           (dom/prevent-default event)
           (reset! scroll-to-middle? false)
           (cond
             (kbd/shift? event)
             (if filtered?
               (st/emit! (dw/shift-select-shapes id objects))
               (st/emit! (dw/shift-select-shapes id)))

             (kbd/mod? event)
             (st/emit! (dw/select-shape id true))

             (> (count selected) 1)
             (st/emit! (dw/select-shape id))

             :else
             (st/emit! (dw/select-shape id)))))

        on-pointer-enter
        (mf/use-fn
         (mf/deps id)
         (fn [_]
           (st/emit! (dw/highlight-shape id))))

        on-pointer-leave
        (mf/use-fn
         (mf/deps id)
         (fn [_]
           (st/emit! (dw/dehighlight-shape id))))

        on-context-menu
        (mf/use-fn
         (mf/deps item read-only?)
         (fn [event]
           (dom/prevent-default event)
           (dom/stop-propagation event)
           (when-not read-only?
             (let [pos (dom/get-client-position event)]
               (st/emit! (dw/show-shape-context-menu {:position pos :shape item}))))))

        on-drag
        (mf/use-fn
         (mf/deps id selected)
         (fn [{:keys [id]}]
           (when (not (contains? selected id))
             (st/emit! (dw/select-shape id)))))

        on-drop
        (mf/use-fn
         (mf/deps id index objects)
         (fn [side _data]
           (if (= side :center)
             (st/emit! (dw/relocate-selected-shapes id 0))
             (let [to-index  (if (= side :top) (inc index) index)
                   parent-id (cph/get-parent-id objects id)]
               (st/emit! (dw/relocate-selected-shapes parent-id to-index))))))

        on-hold
        (mf/use-fn
         (mf/deps id expanded?)
         (fn []
           (when-not expanded?
             (st/emit! (dwc/toggle-collapse id)))))

        zoom-to-selected
        (mf/use-fn
         (fn [event]
           (dom/stop-propagation event)
           (dom/prevent-default event)
           (st/emit! dw/zoom-to-selected-shape)))

        [dprops dref]
        (hooks/use-sortable
         :data-type "penpot/layer"
         :on-drop on-drop
         :on-drag on-drag
         :on-hold on-hold
         :disabled drag-disabled?
         :detect-center? container?
         :data {:id (:id item)
                :index index
                :name (:name item)}
         :draggable? (and sortable? (not read-only?)))

        ref             (mf/use-ref)
        depth           (+ depth 1)
        component-tree? (or component-child? (:component-root item))

        enable-drag      (mf/use-fn #(reset! drag-disabled* true))
        disable-drag     (mf/use-fn #(reset! drag-disabled* false))]

    (mf/with-effect [selected? selected]
      (let [single? (= (count selected) 1)
            node (mf/ref-val ref)
            ;; NOTE: Neither get-parent-at nor get-parent-with-selector
            ;; work if the component template changes, so we need to
            ;; seek for an alternate solution. Maybe use-context?
            scroll-node (dom/get-parent-with-data node "scrollContainer")
            parent-node (dom/get-parent-at node 2)
            first-child-node (dom/get-first-child parent-node)

            subid
            (when (and single? selected?)
              (let [scroll-to @scroll-to-middle?]
                (ts/schedule
                 100
                 #(let [scroll-distance-ratio (dom/get-scroll-distance-ratio node scroll-node)
                        scroll-behavior (if (> scroll-distance-ratio 1) "instant" "smooth")]
                    (if scroll-to
                      (dom/scroll-into-view! first-child-node #js {:block "center" :behavior scroll-behavior  :inline "start"})
                      (do
                        (dom/scroll-into-view-if-needed! first-child-node #js {:block "center" :behavior scroll-behavior :inline "start"})
                        (reset! scroll-to-middle? true)))))))]

        #(when (some? subid)
           (rx/dispose! subid))))

    (if new-css-system
      [:*
       [:div {:on-context-menu on-context-menu
              :ref dref
              :on-click select-shape
              :id id
              :class (stl/css-case
                      :layer-row true
                      :component (some? (:component-id item))
                      :masked (:masked-group item)
                      :selected selected?
                      :type-frame (cph/frame-shape? item)
                      :type-bool (cph/bool-shape? item)
                      :type-comp component-tree?
                      :hidden hidden?
                      :dnd-over (= (:over dprops) :center)
                      :dnd-over-top (= (:over dprops) :top)
                      :dnd-over-bot (= (:over dprops) :bot)
                      :root-board parent-board?)}
        [:span {:class (stl/css-case
                        :tab-indentation true
                        :filtered filtered?)
                :style {"--depth" depth}}]
        [:div {:class (stl/css-case
                       :element-list-body true
                       :filtered filtered?
                       :selected selected?
                       :icon-layer (= (:type item) :icon))
               :style {"--depth" depth}
               :on-pointer-enter on-pointer-enter
               :on-pointer-leave on-pointer-leave
               :on-double-click dom/stop-propagation}

         (if (< 0 (count (:shapes item)))
           [:div {:class (stl/css :button-content)}
            (when (not filtered?)
              [:button {:class (stl/css-case
                                :toggle-content true
                                :inverse expanded?)
                        :on-click toggle-collapse}
               i/arrow-refactor])

            [:div {:class (stl/css :icon-shape)
                   :on-double-click zoom-to-selected}
             (when absolute?
               [:div {:class (stl/css :absolute)}])

             [:& sic/element-icon-refactor
              {:shape item
               :main-instance? main-instance?}]]]

           [:div {:class (stl/css :button-content)}
            (when (not ^boolean filtered?)
              [:span {:class (stl/css :toggle-content)}])
            [:div {:class (stl/css :icon-shape)
                   :on-double-click zoom-to-selected}
             (when ^boolean absolute?
               [:div {:class (stl/css :absolute)}])
             [:& sic/element-icon-refactor
              {:shape item
               :main-instance? main-instance?}]]])

         [:& layer-name {:ref ref
                         :shape-id id
                         :shape-name name
                         :shape-touched? touched?
                         :disabled-double-click read-only?
                         :on-start-edit disable-drag
                         :on-stop-edit enable-drag
                         :depth depth
                         :parent-size parent-size
                         :selected? selected?
                         :type-comp component-tree?
                         :type-frame (cph/frame-shape? item)
                         :hidden? hidden?}]
         [:div {:class (stl/css-case
                        :element-actions true
                        :is-parent has-shapes?
                        :selected hidden?
                        :selected blocked?)}
          [:button {:class (stl/css-case
                            :toggle-element true
                            :selected hidden?)
                    :title (if hidden?
                             (tr "workspace.shape.menu.show")
                             (tr "workspace.shape.menu.hide"))
                    :on-click toggle-visibility}
           (if ^boolean hidden? i/hide-refactor i/shown-refactor)]
          [:button {:class (stl/css-case
                            :block-element true
                            :selected blocked?)
                    :title (if (:blocked item)
                             (tr "workspace.shape.menu.unlock")
                             (tr "workspace.shape.menu.lock"))
                    :on-click toggle-blocking}
           (if ^boolean blocked? i/lock-refactor i/unlock-refactor)]]]]

       (when (and (:shapes item) expanded?)
         [:div {:class (stl/css-case
                        :element-children true
                        :parent-selected selected?
                        :sticky-children parent-board?)
                :data-id (when ^boolean parent-board? id)}

          (for [[index id] (reverse (d/enumerate (:shapes item)))]
            (when-let [item (get objects id)]
              [:& layer-item
               {:item item
                :selected selected
                :index index
                :objects objects
                :key (dm/str id)
                :sortable? sortable?
                :depth depth
                :parent-size parent-size
                :component-child? component-tree?}]))])]

      ;; ---- OLD CSS
      [:li {:on-context-menu on-context-menu
            :ref dref
            :class (stl/css-case*
                    :component    (some? (:component-id item))
                    :masked       (:masked-group item)
                    :dnd-over     (= (:over dprops) :center)
                    :dnd-over-top (= (:over dprops) :top)
                    :dnd-over-bot (= (:over dprops) :bot)
                    :selected     selected?
                    :type-frame   (cph/frame-shape? item))}

       [:div.element-list-body {:class (stl/css-case*
                                        :selected selected?
                                        :icon-layer (= (:type item) :icon))
                                :on-click select-shape
                                :on-pointer-enter on-pointer-enter
                                :on-pointer-leave on-pointer-leave
                                :on-double-click dom/stop-propagation}

        [:div.icon {:on-double-click zoom-to-selected}
         (when ^boolean absolute?
           [:div.absolute i/position-absolute])
         [:& si/element-icon
          {:shape item
           :main-instance? main-instance?}]]
        [:& layer-name {:ref ref
                        :parent-size parent-size
                        :shape-id id
                        :shape-name name
                        :shape-touched? touched?
                        :on-start-edit disable-drag
                        :on-stop-edit enable-drag
                        :disabled-double-click read-only?
                        :selected? selected?
                        :type-comp component-tree?
                        :type-frame (cph/frame-shape? item)
                        :hidden? hidden?}]

<<<<<<< HEAD
        [:div.element-actions {:class (when ^boolean has-shapes? "is-parent")}
         [:div.toggle-element {:class (when ^boolean hidden? "selected")
                               :on-click toggle-visibility}
          (if ^boolean hidden? i/eye-closed i/eye)]
         [:div.block-element {:class (when ^boolean blocked? "selected")
                              :on-click toggle-blocking}
          (if ^boolean blocked? i/lock i/unlock)]]
=======
        [:div.element-actions {:class (when (:shapes item) "is-parent")}
         [:div.toggle-element {:class (when (:hidden item) "selected")
                               :title (if (:hidden item)
                                        (tr "workspace.shape.menu.show")
                                        (tr "workspace.shape.menu.hide"))
                               :on-click toggle-visibility}
          (if (:hidden item) i/eye-closed i/eye)]
         [:div.block-element {:class (when (:blocked item) "selected")
                              :on-click toggle-blocking
                              :title (if (:blocked item)
                                       (tr "workspace.shape.menu.unlock")
                                       (tr "workspace.shape.menu.lock"))}
          (if (:blocked item) i/lock i/unlock)]]
>>>>>>> e36b49b4

        (when ^boolean has-shapes?
          (when (not ^boolean filtered?)
            [:span.toggle-content
             {:on-click toggle-collapse
              :class (when ^boolean expanded? "inverse")}
             i/arrow-slide]))]

       (when (and ^boolean has-shapes?
                  ^boolean expanded?)
         [:ul.element-children
          (for [[index id] (reverse (d/enumerate (:shapes item)))]
            (when-let [item (get objects id)]
              [:& layer-item
               {:item item
                :selected selected
                :index index
                :objects objects
                :key (dm/str id)
                :sortable? sortable?}]))])])))<|MERGE_RESOLUTION|>--- conflicted
+++ resolved
@@ -366,29 +366,19 @@
                         :type-frame (cph/frame-shape? item)
                         :hidden? hidden?}]
 
-<<<<<<< HEAD
         [:div.element-actions {:class (when ^boolean has-shapes? "is-parent")}
          [:div.toggle-element {:class (when ^boolean hidden? "selected")
+                               :title (if (:hidden item)
+                                        (tr "workspace.shape.menu.show")
+                                        (tr "workspace.shape.menu.hide"))                               
                                :on-click toggle-visibility}
           (if ^boolean hidden? i/eye-closed i/eye)]
          [:div.block-element {:class (when ^boolean blocked? "selected")
-                              :on-click toggle-blocking}
-          (if ^boolean blocked? i/lock i/unlock)]]
-=======
-        [:div.element-actions {:class (when (:shapes item) "is-parent")}
-         [:div.toggle-element {:class (when (:hidden item) "selected")
-                               :title (if (:hidden item)
-                                        (tr "workspace.shape.menu.show")
-                                        (tr "workspace.shape.menu.hide"))
-                               :on-click toggle-visibility}
-          (if (:hidden item) i/eye-closed i/eye)]
-         [:div.block-element {:class (when (:blocked item) "selected")
                               :on-click toggle-blocking
                               :title (if (:blocked item)
                                        (tr "workspace.shape.menu.unlock")
                                        (tr "workspace.shape.menu.lock"))}
-          (if (:blocked item) i/lock i/unlock)]]
->>>>>>> e36b49b4
+          (if ^boolean blocked? i/lock i/unlock)]]
 
         (when ^boolean has-shapes?
           (when (not ^boolean filtered?)
