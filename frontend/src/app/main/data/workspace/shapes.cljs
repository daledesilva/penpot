;; This Source Code Form is subject to the terms of the Mozilla Public
;; License, v. 2.0. If a copy of the MPL was not distributed with this
;; file, You can obtain one at http://mozilla.org/MPL/2.0/.
;;
;; Copyright (c) UXBOX Labs SL

(ns app.main.data.workspace.shapes
  (:require
   [app.common.data :as d]
   [app.common.data.macros :as dm]
   [app.common.geom.proportions :as gpr]
   [app.common.pages.changes-builder :as pcb]
   [app.common.pages.helpers :as cph]
   [app.common.spec :as us]
   [app.common.types.page :as ctp]
   [app.common.types.shape :as cts]
   [app.common.types.shape-tree :as ctst]
   [app.common.types.shape.interactions :as ctsi]
   [app.common.uuid :as uuid]
   [app.main.data.comments :as dc]
   [app.main.data.workspace.changes :as dch]
   [app.main.data.workspace.edition :as dwe]
   [app.main.data.workspace.selection :as dws]
   [app.main.data.workspace.shape-layout :as dwsl]
   [app.main.data.workspace.state-helpers :as wsh]
   [app.main.features :as features]
   [app.main.streams :as ms]
   [beicon.core :as rx]
   [cljs.spec.alpha :as s]
   [potok.core :as ptk]))

(s/def ::shape-attrs ::cts/shape-attrs)

(defn get-shape-layer-position
  [objects selected attrs]

  ;; Calculate the frame over which we're drawing
  (let [position @ms/mouse-position
<<<<<<< HEAD
        frame-id (:frame-id attrs (ctst/frame-id-by-position objects position))
=======
        frame-id (:frame-id attrs (cph/top-nested-frame objects position))
>>>>>>> 69c2d957
        shape (when-not (empty? selected)
                (cph/get-base-shape objects selected))]

    ;; When no shapes has been selected or we're over a different frame
    ;; we add it as the latest shape of that frame
    (if (or (not shape) (not= (:frame-id shape) frame-id))
      [frame-id frame-id nil]

      ;; Otherwise, we add it to next to the selected shape
      (let [index (cph/get-position-on-parent objects (:id shape))
            {:keys [frame-id parent-id]} shape]
        [frame-id parent-id (inc index)]))))

(defn make-new-shape
  [attrs objects selected]
  (let [default-attrs (if (= :frame (:type attrs))
                        cts/default-frame-attrs
                        cts/default-shape-attrs)

        selected-non-frames
        (into #{} (comp (map (d/getf objects))
                        (remove cph/frame-shape?))
              selected)

        [frame-id parent-id index]
        (get-shape-layer-position objects selected-non-frames attrs)]

    (-> (merge default-attrs attrs)
        (gpr/setup-proportions)
        (assoc :frame-id frame-id
               :parent-id parent-id
               :index index))))

(defn add-shape
  ([attrs]
   (add-shape attrs {}))

  ([attrs {:keys [no-select?]}]
   (us/verify ::shape-attrs attrs)
   (ptk/reify ::add-shape
     ptk/WatchEvent
     (watch [it state _]
       (let [page-id  (:current-page-id state)
             objects  (wsh/lookup-page-objects state page-id)
             selected (wsh/lookup-selected state)

             id       (or (:id attrs) (uuid/next))
             name     (-> objects
                          (ctst/retrieve-used-names)
                          (ctst/generate-unique-name (:name attrs)))

             shape (make-new-shape
                     (assoc attrs :id id :name name)
                     objects
                     selected)

             changes  (-> (pcb/empty-changes it page-id)
                          (pcb/with-objects objects)
                          (pcb/add-object shape)
                          (cond-> (some? (:parent-id attrs))
                            (pcb/change-parent (:parent-id attrs) [shape])))]

         (rx/concat
          (rx/of (dch/commit-changes changes)
                 (dwsl/update-layout-positions [(:parent-id shape)])
                 (when-not no-select?
                   (dws/select-shapes (d/ordered-set id))))
          (when (= :text (:type attrs))
            (->> (rx/of (dwe/start-edition-mode id))
                 (rx/observe-on :async)))))))))

(defn move-shapes-into-frame [frame-id shapes]
  (ptk/reify ::move-shapes-into-frame
    ptk/WatchEvent
    (watch [it state _]
      (let [page-id  (:current-page-id state)
            objects (wsh/lookup-page-objects state page-id)

            to-move-shapes
            (into []
                  (map (d/getf objects))
                  (reverse (ctst/sort-z-index objects shapes)))

            changes
            (when (d/not-empty? to-move-shapes)
              (-> (pcb/empty-changes it page-id)
                  (pcb/with-objects objects)
                  (pcb/change-parent frame-id to-move-shapes 0)))]

        (if (some? changes)
          (rx/of (dch/commit-changes changes))
          (rx/empty))))))

(defn delete-shapes
  [ids]
  (us/assert ::us/set-of-uuid ids)
  (ptk/reify ::delete-shapes
    ptk/WatchEvent
    (watch [it state _]
      (let [file-id   (:current-file-id state)
            page-id   (:current-page-id state)
            file      (wsh/get-file state file-id)
            page      (wsh/lookup-page state page-id)
            objects   (wsh/lookup-page-objects state page-id)

            ids     (cph/clean-loops objects ids)
            lookup  (d/getf objects)

            components-v2 (features/active-feature? state :components-v2)

            groups-to-unmask
            (reduce (fn [group-ids id]
                      ;; When the shape to delete is the mask of a masked group,
                      ;; the mask condition must be removed, and it must be
                      ;; converted to a normal group.
                      (let [obj    (lookup id)
                            parent (lookup (:parent-id obj))]
                        (if (and (:masked-group? parent)
                                 (= id (first (:shapes parent))))
                          (conj group-ids (:id parent))
                          group-ids)))
                    #{}
                    ids)

            interacting-shapes
            (filter (fn [shape]
                      ;; If any of the deleted shapes is the destination of
                      ;; some interaction, this must be deleted, too.
                      (let [interactions (:interactions shape)]
                        (some #(and (ctsi/has-destination %)
                                    (contains? ids (:destination %)))
                              interactions)))
                    (vals objects))

            ;; If any of the deleted shapes is a frame with guides
            guides (into {}
                         (comp (map second)
                               (remove #(contains? ids (:frame-id %)))
                               (map (juxt :id identity)))
                         (dm/get-in page [:options :guides]))

            starting-flows
            (filter (fn [flow]
                      ;; If any of the deleted is a frame that starts a flow,
                      ;; this must be deleted, too.
                      (contains? ids (:starting-frame flow)))
                    (-> page :options :flows))

            all-parents
            (reduce (fn [res id]
                      ;; All parents of any deleted shape must be resized.
                      (into res (cph/get-parent-ids objects id)))
                    (d/ordered-set)
                    ids)

            all-children
            (->> ids ;; Children of deleted shapes must be also deleted.
                 (reduce (fn [res id]
                           (into res (cph/get-children-ids objects id)))
                         [])
                 (reverse)
                 (into (d/ordered-set)))

            find-all-empty-parents
            (fn recursive-find-empty-parents [empty-parents]
              (let [all-ids   (into empty-parents ids)
                    contains? (partial contains? all-ids)
                    xform     (comp (map lookup)
                                    (filter cph/group-shape?)
                                    (remove #(->> (:shapes %) (remove contains?) seq))
                                    (map :id))
                    parents   (into #{} xform all-parents)]
                (if (= empty-parents parents)
                  empty-parents
                  (recursive-find-empty-parents parents))))

            empty-parents
            ;; Any parent whose children are all deleted, must be deleted too.
            (into (d/ordered-set) (find-all-empty-parents #{}))

            components-to-delete
            (if components-v2
              (reduce (fn [components id]
                        (let [shape (get objects id)]
                          (if (and (= (:component-file shape) file-id) ;; Main instances should exist only in local file
                                   (:main-instance? shape))            ;; but check anyway
                            (conj components (:component-id shape))
                            components)))
                      []
                      (into ids all-children))
              [])

            changes (-> (pcb/empty-changes it page-id)
                        (pcb/with-page page)
                        (pcb/with-objects objects)
                        (pcb/with-library-data file)
                        (pcb/set-page-option :guides guides))

            changes (reduce (fn [changes component-id]
                              ;; It's important to delete the component before the main instance, because we
                              ;; need to store the instance position if we want to restore it later.
                              (pcb/delete-component changes component-id components-v2))
                            changes
                            components-to-delete)

            changes (-> changes
                        (pcb/remove-objects all-children)
                        (pcb/remove-objects ids)
                        (pcb/remove-objects empty-parents)
                        (pcb/resize-parents all-parents)
                        (pcb/update-shapes groups-to-unmask
                                           (fn [shape]
                                             (assoc shape :masked-group? false)))
                        (pcb/update-shapes (map :id interacting-shapes)
                                           (fn [shape]
                                             (d/update-when shape :interactions
                                                            (fn [interactions]
                                                              (into []
                                                                    (remove #(and (ctsi/has-destination %)
                                                                                  (contains? ids (:destination %))))
                                                                    interactions)))))
                        (cond-> (seq starting-flows)
                          (pcb/update-page-option :flows (fn [flows]
                                                           (->> (map :id starting-flows)
                                                                (reduce ctp/remove-flow flows))))))]

        (rx/of (dc/detach-comment-thread ids)
               (dwsl/update-layout-positions all-parents)
               (dch/commit-changes changes))))))

(defn- viewport-center
  [state]
  (let [{:keys [x y width height]} (get-in state [:workspace-local :vbox])]
    [(+ x (/ width 2)) (+ y (/ height 2))]))

(defn create-and-add-shape
  [type frame-x frame-y data]
  (ptk/reify ::create-and-add-shape
    ptk/WatchEvent
    (watch [_ state _]
      (let [{:keys [width height]} data

            [vbc-x vbc-y] (viewport-center state)
            x (:x data (- vbc-x (/ width 2)))
            y (:y data (- vbc-y (/ height 2)))
            page-id (:current-page-id state)
            frame-id (-> (wsh/lookup-page-objects state page-id)
<<<<<<< HEAD
                         (ctst/frame-id-by-position {:x frame-x :y frame-y}))
            shape (-> (cts/make-minimal-shape type)
=======
                         (cph/top-nested-frame {:x frame-x :y frame-y}))
            shape (-> (cp/make-minimal-shape type)
>>>>>>> 69c2d957
                      (merge data)
                      (merge {:x x :y y})
                      (assoc :frame-id frame-id)
                      (cts/setup-rect-selrect))]
        (rx/of (add-shape shape))))))<|MERGE_RESOLUTION|>--- conflicted
+++ resolved
@@ -36,13 +36,9 @@
 
   ;; Calculate the frame over which we're drawing
   (let [position @ms/mouse-position
-<<<<<<< HEAD
-        frame-id (:frame-id attrs (ctst/frame-id-by-position objects position))
-=======
-        frame-id (:frame-id attrs (cph/top-nested-frame objects position))
->>>>>>> 69c2d957
-        shape (when-not (empty? selected)
-                (cph/get-base-shape objects selected))]
+        frame-id (:frame-id attrs (ctst/top-nested-frame objects position))
+        shape    (when-not (empty? selected)
+                   (cph/get-base-shape objects selected))]
 
     ;; When no shapes has been selected or we're over a different frame
     ;; we add it as the latest shape of that frame
@@ -288,13 +284,8 @@
             y (:y data (- vbc-y (/ height 2)))
             page-id (:current-page-id state)
             frame-id (-> (wsh/lookup-page-objects state page-id)
-<<<<<<< HEAD
-                         (ctst/frame-id-by-position {:x frame-x :y frame-y}))
-            shape (-> (cts/make-minimal-shape type)
-=======
-                         (cph/top-nested-frame {:x frame-x :y frame-y}))
+                         (ctst/top-nested-frame {:x frame-x :y frame-y}))
             shape (-> (cp/make-minimal-shape type)
->>>>>>> 69c2d957
                       (merge data)
                       (merge {:x x :y y})
                       (assoc :frame-id frame-id)
