;; This Source Code Form is subject to the terms of the Mozilla Public
;; License, v. 2.0. If a copy of the MPL was not distributed with this
;; file, You can obtain one at http://mozilla.org/MPL/2.0/.
;;
;; Copyright (c) UXBOX Labs SL

(ns app.main.data.workspace.path.drawing
  (:require
   [app.common.geom.point :as gpt]
   [app.common.geom.shapes.path :as upg]
   [app.common.path.commands :as upc]
   [app.common.path.shapes-to-path :as upsp]
   [app.common.spec :as us]
   [app.common.types.shape-tree :as ctt]
   [app.main.data.workspace.changes :as dch]
   [app.main.data.workspace.drawing.common :as dwdc]
   [app.main.data.workspace.edition :as dwe]
   [app.main.data.workspace.path.changes :as changes]
   [app.main.data.workspace.path.common :as common]
   [app.main.data.workspace.path.helpers :as helpers]
   [app.main.data.workspace.path.spec :as spec]
   [app.main.data.workspace.path.state :as st]
   [app.main.data.workspace.path.streams :as streams]
   [app.main.data.workspace.path.undo :as undo]
   [app.main.data.workspace.state-helpers :as wsh]
   [app.main.streams :as ms]
   [beicon.core :as rx]
   [potok.core :as ptk]))

(declare change-edit-mode)

(defn preview-next-point [{:keys [x y shift?]}]
  (ptk/reify ::preview-next-point
    ptk/UpdateEvent
    (update [_ state]
      (let [id (st/get-path-id state)
            fix-angle? shift?
            last-point (get-in state [:workspace-local :edit-path id :last-point])
            position (cond-> (gpt/point x y)
                       fix-angle? (helpers/position-fixed-angle last-point))
            shape (st/get-path state)
            {:keys [last-point prev-handler]} (get-in state [:workspace-local :edit-path id])
            command (helpers/next-node shape position last-point prev-handler)]
        (assoc-in state [:workspace-local :edit-path id :preview] command)))))

(defn add-node [{:keys [x y shift?]}]
  (ptk/reify ::add-node
    ptk/UpdateEvent
    (update [_ state]
      (let [id (st/get-path-id state)
            fix-angle? shift?
            {:keys [last-point prev-handler]} (get-in state [:workspace-local :edit-path id])
            position (cond-> (gpt/point x y)
                       fix-angle? (helpers/position-fixed-angle last-point))]
        (if-not (= last-point position)
          (-> state
              (assoc-in  [:workspace-local :edit-path id :last-point] position)
              (update-in [:workspace-local :edit-path id] dissoc :prev-handler)
              (update-in [:workspace-local :edit-path id] dissoc :preview)
              (update-in (st/get-path-location state) helpers/append-node position last-point prev-handler))
          state)))))

(defn drag-handler
  ([position]
   (drag-handler nil nil :c1 position))
  ([position index prefix {:keys [x y alt? shift?]}]
   (ptk/reify ::drag-handler
     ptk/UpdateEvent
     (update [_ state]
       (let [id (st/get-path-id state)
             content (st/get-path state :content)

             index (or index (count content))
             prefix (or prefix :c1)
             position (or position (upc/command->point (nth content (dec index))))

             old-handler (upc/handler->point content index prefix)

             handler-position (cond-> (gpt/point x y)
                                shift? (helpers/position-fixed-angle position))

             {dx :x dy :y} (if (some? old-handler)
                             (gpt/add (gpt/to-vec old-handler position)
                                      (gpt/to-vec position handler-position))
                             (gpt/to-vec position handler-position))

             match-opposite? (not alt?)

             modifiers (helpers/move-handler-modifiers content index prefix match-opposite? match-opposite? dx dy)]
         (-> state
             (update-in [:workspace-local :edit-path id :content-modifiers] merge modifiers)
             (assoc-in [:workspace-local :edit-path id :drag-handler] handler-position)))))))

(defn finish-drag []
  (ptk/reify ::finish-drag
    ptk/UpdateEvent
    (update [_ state]
      (let [id (st/get-path-id state)

            modifiers (get-in state [:workspace-local :edit-path id :content-modifiers])
            content (-> (st/get-path state :content)
                        (upc/apply-content-modifiers modifiers))

            handler (get-in state [:workspace-local :edit-path id :drag-handler])]
        (-> state
            (st/set-content content)
            (update-in [:workspace-local :edit-path id] dissoc :drag-handler)
            (update-in [:workspace-local :edit-path id] dissoc :content-modifiers)
            (assoc-in  [:workspace-local :edit-path id :prev-handler] handler)
            (update-in (st/get-path-location state) helpers/update-selrect))))

    ptk/WatchEvent
    (watch [_ state _]
      (let [id (st/get-path-id state)
            handler (get-in state [:workspace-local :edit-path id :prev-handler])]
        ;; Update the preview because can be outdated after the dragging
        (rx/of (preview-next-point handler)
               (undo/merge-head))))))

(declare close-path-drag-end)

(defn close-path-drag-start [position]
  (ptk/reify ::close-path-drag-start
    ptk/WatchEvent
    (watch [_ state stream]
      (let [id (st/get-path-id state)
            stop-stream
            (->> stream (rx/filter #(or (helpers/end-path-event? %)
                                        (ms/mouse-up? %))))

            content (st/get-path state :content)
            snap-toggled (get-in state [:workspace-local :edit-path id :snap-toggled])
            points (upg/content->points content)

            handlers (-> (upc/content->handlers content)
                         (get position))

            [idx prefix] (when (= (count handlers) 1)
                           (first handlers))

            drag-events-stream
            (->> (streams/position-stream snap-toggled points)
                 (rx/take-until stop-stream)
                 (rx/map #(drag-handler position idx prefix %)))]

        (rx/concat
         (rx/of (add-node position))
         (streams/drag-stream
          (rx/concat
           drag-events-stream
           (rx/of (finish-drag))
           (rx/of (close-path-drag-end))))
         (rx/of (common/finish-path "close-path")))))))

(defn close-path-drag-end []
  (ptk/reify ::close-path-drag-end
    ptk/UpdateEvent
    (update [_ state]
      (let [id (st/get-path-id state)]
        (update-in state [:workspace-local :edit-path id] dissoc :prev-handler)))))

(defn start-path-from-point [position]
  (ptk/reify ::start-path-from-point
    ptk/WatchEvent
    (watch [_ state stream]
      (let [mouse-up    (->> stream (rx/filter #(or (helpers/end-path-event? %)
                                                    (ms/mouse-up? %))))
            content (st/get-path state :content)
            points (upg/content->points content)

            id (st/get-path-id state)
            snap-toggled (get-in state [:workspace-local :edit-path id :snap-toggled])

            drag-events (->> (streams/position-stream snap-toggled points)
                             (rx/take-until mouse-up)
                             (rx/map #(drag-handler %)))]

        (rx/concat
         (rx/of (add-node position))
         (streams/drag-stream
          (rx/concat
           drag-events
           (rx/of (finish-drag)))))))))

(defn make-node-events-stream
  [stream]
  (->> stream
       (rx/filter (ptk/type? ::close-path-drag-start))
       (rx/take 1)
       (rx/merge-map #(rx/empty))))

(defn make-drag-stream
  [stream snap-toggled _zoom points down-event]
  (let [mouse-up    (->> stream (rx/filter #(or (helpers/end-path-event? %)
                                                (ms/mouse-up? %))))

        drag-events (->> (streams/position-stream snap-toggled points)
                         (rx/take-until mouse-up)
                         (rx/map #(drag-handler %)))]

    (rx/concat
     (rx/of (add-node down-event))
     (streams/drag-stream
      (rx/concat
       drag-events
       (rx/of (finish-drag)))))))

(defn handle-drawing-path
  [_id]
  (ptk/reify ::handle-drawing-path
    ptk/UpdateEvent
    (update [_ state]
      (let [id (st/get-path-id state)]
        (-> state
            (assoc-in [:workspace-local :edit-path id :edit-mode] :draw))))

    ptk/WatchEvent
    (watch [_ state stream]
      (let [zoom            (get-in state [:workspace-local :zoom])
            mouse-down      (->> stream (rx/filter ms/mouse-down?))
            end-path-events (->> stream (rx/filter helpers/end-path-event?))

            content (st/get-path state :content)
            points (upg/content->points content)

            id (st/get-path-id state)
            snap-toggled (get-in state [:workspace-local :edit-path id :snap-toggled])

            ;; Mouse move preview
            mousemove-events
            (->> (streams/position-stream snap-toggled points)
                 (rx/take-until end-path-events)
                 (rx/map #(preview-next-point %)))

            ;; From mouse down we can have: click, drag and double click
            mousedown-events
            (->> mouse-down
                 (rx/take-until end-path-events)
                 (rx/with-latest merge (streams/position-stream snap-toggled points))

                 ;; We change to the stream that emits the first event
                 (rx/switch-map
                  #(rx/race (make-node-events-stream stream)
                            (make-drag-stream stream snap-toggled zoom points %))))]

        (rx/concat
         (rx/of (undo/start-path-undo))
         (rx/of (common/init-path))
         (rx/merge mousemove-events
                   mousedown-events)
         (rx/of (common/finish-path "after-events")))))))


(defn setup-frame-path []
  (ptk/reify ::setup-frame-path
    ptk/UpdateEvent
    (update [_ state]
      (let [objects  (wsh/lookup-page-objects state)
            content  (get-in state [:workspace-drawing :object :content] [])
            position (get-in content [0 :params] nil)
<<<<<<< HEAD
            frame-id (ctt/frame-id-by-position objects position)]
=======
            frame-id (cph/top-nested-frame objects position)]
>>>>>>> 69c2d957
        (-> state
            (assoc-in [:workspace-drawing :object :frame-id] frame-id))))))

(defn handle-new-shape-result [shape-id]
  (ptk/reify ::handle-new-shape-result
    ptk/UpdateEvent
    (update [_ state]
      (let [content (get-in state [:workspace-drawing :object :content] [])]
        (us/verify ::spec/content content)
        (if (> (count content) 1)
          (assoc-in state [:workspace-drawing :object :initialized?] true)
          state)))

    ptk/WatchEvent
    (watch [_ _ _]
      (rx/of (setup-frame-path)
             (dwdc/handle-finish-drawing)
             (dwe/start-edition-mode shape-id)
             (change-edit-mode :draw)))))

(defn handle-new-shape
  "Creates a new path shape"
  []
  (ptk/reify ::handle-new-shape
    ptk/UpdateEvent
    (update [_ state]
      (let [id (st/get-path-id state)]
        (-> state
            (assoc-in [:workspace-local :edit-path id :snap-toggled] true))))

    ptk/WatchEvent
    (watch [_ state stream]
      (let [shape-id (get-in state [:workspace-drawing :object :id])]
        (rx/concat
         (rx/of (handle-drawing-path shape-id))
         (->> stream
              (rx/filter (ptk/type? ::common/finish-path))
              (rx/take 1)
              (rx/observe-on :async)
              (rx/map #(handle-new-shape-result shape-id))))))))

(declare check-changed-content)

(defn start-draw-mode []
  (ptk/reify ::start-draw-mode
    ptk/UpdateEvent
    (update [_ state]
      (let [id (get-in state [:workspace-local :edition])
            page-id (:current-page-id state)
            old-content (get-in state [:workspace-data :pages-index page-id :objects id :content])]
        (-> state
            (assoc-in [:workspace-local :edit-path id :old-content] old-content))))

    ptk/WatchEvent
    (watch [_ state stream]
      (let [id (get-in state [:workspace-local :edition])
            edit-mode (get-in state [:workspace-local :edit-path id :edit-mode])]
        (if (= :draw edit-mode)
          (rx/concat
           (rx/of (dch/update-shapes [id] upsp/convert-to-path))
           (rx/of (handle-drawing-path id))
           (->> stream
                (rx/filter (ptk/type? ::common/finish-path))
                (rx/take 1)
                (rx/merge-map #(rx/of (check-changed-content)))))
          (rx/empty))))))

(defn check-changed-content []
  (ptk/reify ::check-changed-content
    ptk/WatchEvent
    (watch [_ state _]
      (let [id (st/get-path-id state)
            content (st/get-path state :content)
            old-content (get-in state [:workspace-local :edit-path id :old-content])
            mode (get-in state [:workspace-local :edit-path id :edit-mode])]

        (cond
          (not= content old-content) (rx/of (changes/save-path-content)
                                            (start-draw-mode))
          (= mode :draw) (rx/of :interrupt)
          :else (rx/of (common/finish-path "changed-content")))))))

(defn change-edit-mode [mode]
  (ptk/reify ::change-edit-mode
    ptk/UpdateEvent
    (update [_ state]
      (let [id (get-in state [:workspace-local :edition])]
        (cond-> state
          id (assoc-in [:workspace-local :edit-path id :edit-mode] mode))))

    ptk/WatchEvent
    (watch [_ state _]
      (let [id (st/get-path-id state)]
        (cond
          (and id (= :move mode)) (rx/of (common/finish-path "change-edit-mode"))
          (and id (= :draw mode)) (rx/of (start-draw-mode))
          :else (rx/empty))))))

(defn reset-last-handler
  []
  (ptk/reify ::reset-last-handler
    ptk/UpdateEvent
    (update [_ state]
      (let [id (st/get-path-id state)]
        (-> state
            (assoc-in [:workspace-local :edit-path id :prev-handler] nil))))))
<|MERGE_RESOLUTION|>--- conflicted
+++ resolved
@@ -11,7 +11,7 @@
    [app.common.path.commands :as upc]
    [app.common.path.shapes-to-path :as upsp]
    [app.common.spec :as us]
-   [app.common.types.shape-tree :as ctt]
+   [app.common.types.shape-tree :as ctst]
    [app.main.data.workspace.changes :as dch]
    [app.main.data.workspace.drawing.common :as dwdc]
    [app.main.data.workspace.edition :as dwe]
@@ -258,11 +258,7 @@
       (let [objects  (wsh/lookup-page-objects state)
             content  (get-in state [:workspace-drawing :object :content] [])
             position (get-in content [0 :params] nil)
-<<<<<<< HEAD
-            frame-id (ctt/frame-id-by-position objects position)]
-=======
-            frame-id (cph/top-nested-frame objects position)]
->>>>>>> 69c2d957
+            frame-id (ctst/top-nested-frame objects position)]
         (-> state
             (assoc-in [:workspace-drawing :object :frame-id] frame-id))))))
 
