--- conflicted
+++ resolved
@@ -198,12 +198,8 @@
    (ptk/reify ::shift-select-shapes
      ptk/UpdateEvent
      (update [_ state]
-<<<<<<< HEAD
-       (let [objects   (or objects (wsh/lookup-page-objects state))
-=======
        (let [objects (or objects (wsh/lookup-page-objects state))
              append-to-selection (cph/expand-region-selection objects (into #{} [(get-in state [:workspace-local :last-selected]) id]))
->>>>>>> e36b49b4
              selection (-> state
                            wsh/lookup-selected
                            (conj id))]
