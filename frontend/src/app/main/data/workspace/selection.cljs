;; This Source Code Form is subject to the terms of the Mozilla Public
;; License, v. 2.0. If a copy of the MPL was not distributed with this
;; file, You can obtain one at http://mozilla.org/MPL/2.0/.
;;
;; Copyright (c) KALEIDOS INC

(ns app.main.data.workspace.selection
  (:require
   [app.common.data :as d]
   [app.common.data.macros :as dm]
   [app.common.files.helpers :as cfh]
   [app.common.geom.point :as gpt]
   [app.common.geom.rect :as grc]
   [app.common.geom.shapes :as gsh]
   [app.common.pages.changes-builder :as pcb]
   [app.common.pages.focus :as cpf]
   [app.common.pages.helpers :as cph]
   [app.common.record :as cr]
   [app.common.types.component :as ctk]
   [app.common.types.file :as ctf]
   [app.common.types.page :as ctp]
   [app.common.types.shape.interactions :as ctsi]
   [app.common.types.shape.layout :as ctl]
   [app.common.uuid :as uuid]
   [app.main.data.modal :as md]
   [app.main.data.workspace.changes :as dch]
   [app.main.data.workspace.collapse :as dwc]
   [app.main.data.workspace.libraries-helpers :as dwlh]
   [app.main.data.workspace.state-helpers :as wsh]
   [app.main.data.workspace.undo :as dwu]
   [app.main.data.workspace.zoom :as dwz]
   [app.main.refs :as refs]
   [app.main.streams :as ms]
   [app.main.worker :as uw]
   [beicon.core :as rx]
   [clojure.set :as set]
   [linked.set :as lks]
   [potok.core :as ptk]))

(defn interrupt? [e] (= e :interrupt))

;; --- Selection Rect

(declare select-shapes-by-current-selrect)
(declare deselect-all)

(defn update-selrect
  [selrect]
  (ptk/reify ::update-selrect
    ptk/UpdateEvent
    (update [_ state]
      (assoc-in state [:workspace-local :selrect] selrect))))

(defn handle-area-selection
  [preserve? ignore-groups?]
  (ptk/reify ::handle-area-selection
    ptk/WatchEvent
    (watch [_ state stream]
      (let [zoom   (dm/get-in state [:workspace-local :zoom] 1)
            stop?  (fn [event] (or (interrupt? event) (ms/mouse-up? event)))
            stoper (rx/filter stop? stream)

            init-position @ms/mouse-position

            init-selrect  (grc/make-rect
                           (dm/get-prop init-position :x)
                           (dm/get-prop init-position :y)
                           0 0)

            calculate-selrect
            (fn [selrect [delta space?]]
              (let [selrect (-> (cr/clone selrect)
                                (cr/update! :x2 + (:x delta))
                                (cr/update! :y2 + (:y delta)))
                    selrect (if ^boolean space?
                              (-> selrect
                                  (cr/update! :x1 + (:x delta))
                                  (cr/update! :y1 + (:y delta)))
                              selrect)]
                (grc/update-rect! selrect :corners)))

            selrect-stream
            (->> ms/mouse-position
                 (rx/buffer 2 1)
                 (rx/map (fn [[from to]] (when (and from to) (gpt/to-vec from to))))
                 (rx/filter some?)
                 (rx/with-latest-from ms/keyboard-space)
                 (rx/scan calculate-selrect init-selrect)
                 (rx/filter #(or (> (dm/get-prop % :width) (/ 10 zoom))
                                 (> (dm/get-prop % :height) (/ 10 zoom))))
                 (rx/take-until stoper))]

        (rx/concat
         (if preserve?
           (rx/empty)
           (rx/of (deselect-all)))

         (rx/merge
          (->> selrect-stream
               (rx/map update-selrect))

          (->> selrect-stream
               (rx/buffer-time 100)
               (rx/map #(last %))
               (rx/dedupe)
               (rx/map #(select-shapes-by-current-selrect preserve? ignore-groups?))))

         (->> (rx/of (update-selrect nil))
              ;; We need the async so the current event finishes before updating the selrect
              ;; otherwise the `on-click` event will trigger with a `nil` selrect
              (rx/observe-on :async)))))))

;; --- Toggle shape's selection status (selected or deselected)

(defn select-shape
  ([id]
   (select-shape id false))

  ([id toggle?]
   (dm/assert! (uuid? id))
   (ptk/reify ::select-shape
     ptk/UpdateEvent
     (update [_ state]
       (update-in state [:workspace-local :selected] d/toggle-selection id toggle?))

     ptk/WatchEvent
     (watch [_ state _]
       (let [page-id (:current-page-id state)
             objects (wsh/lookup-page-objects state page-id)]
         (rx/of (dwc/expand-all-parents [id] objects)))))))

(defn select-prev-shape
  ([]
   (ptk/reify ::select-prev-shape
     ptk/WatchEvent
     (watch [_ state _]
       (let [selected       (wsh/lookup-selected state)
             count-selected (count selected)
             first-selected (first selected)
             page-id        (:current-page-id state)
             objects        (wsh/lookup-page-objects state page-id)
             current        (get objects first-selected)
             parent         (get objects (:parent-id current))
             sibling-ids    (:shapes parent)
             current-index  (d/index-of sibling-ids first-selected)
             sibling        (if (= (dec (count sibling-ids)) current-index)
                              (first sibling-ids)
                              (nth sibling-ids (inc current-index)))]

         (cond
           (= 1 count-selected)
           (rx/of (select-shape sibling))

           (> count-selected 1)
           (rx/of (select-shape first-selected))))))))

(defn select-next-shape
  ([]
   (ptk/reify ::select-next-shape
     ptk/WatchEvent
     (watch [_ state _]
       (let [selected       (wsh/lookup-selected state)
             count-selected (count selected)
             first-selected (first selected)
             page-id        (:current-page-id state)
             objects        (wsh/lookup-page-objects state page-id)
             current        (get objects first-selected)
             parent         (get objects (:parent-id current))
             sibling-ids    (:shapes parent)
             current-index  (d/index-of sibling-ids first-selected)
             sibling        (if (= 0 current-index)
                              (last sibling-ids)
                              (nth sibling-ids (dec current-index)))]
         (cond
           (= 1 count-selected)
           (rx/of (select-shape sibling))

           (> count-selected 1)
           (rx/of (select-shape first-selected))))))))

(defn deselect-shape
  [id]
  (dm/assert! (uuid? id))
  (ptk/reify ::deselect-shape
    ptk/UpdateEvent
    (update [_ state]
      (update-in state [:workspace-local :selected] disj id))))

(defn shift-select-shapes
  ([id]
   (shift-select-shapes id nil))

  ([id objects]
   (ptk/reify ::shift-select-shapes
     ptk/UpdateEvent
     (update [_ state]
       (let [objects   (or objects (wsh/lookup-page-objects state))
             selection (-> state
                           wsh/lookup-selected
                           (conj id))]
         (-> state
             (assoc-in [:workspace-local :selected]
                       (cph/expand-region-selection objects selection))))))))

(defn select-shapes
  [ids]
  (dm/assert!
   "expected valid coll of uuids"
   (and (every? uuid? ids)
        (d/ordered-set? ids)))

  (ptk/reify ::select-shapes
    ptk/UpdateEvent
    (update [_ state]
      (let [objects (wsh/lookup-page-objects state)
            focus (:workspace-focus-selected state)
            ids (if (d/not-empty? focus)
                  (cpf/filter-not-focus objects focus ids)
                  ids)]
        (assoc-in state [:workspace-local :selected] ids)))

    ptk/WatchEvent
    (watch [_ state _]
      (let [objects (wsh/lookup-page-objects state)]
        (rx/of (dwc/expand-all-parents ids objects))))))

(defn select-all
  []
  (ptk/reify ::select-all
    ptk/WatchEvent
    (watch [_ state _]
      (let [;; Make the select-all aware of the focus mode; in this
            ;; case delimit the objects to the focused shapes if focus
            ;; mode is active
            focus    (:workspace-focus-selected state)
            objects  (-> (wsh/lookup-page-objects state)
                         (cpf/focus-objects focus))

            lookup   (d/getf objects)
            parents  (->> (wsh/lookup-selected state)
                          (into #{} (comp (keep lookup) (map :parent-id))))

            ;; If we have a only unique parent, then use it as main
            ;; anchor for the selection; if not, use the root frame as
            ;; parent
            parent   (if (= 1 (count parents))
                       (-> parents first lookup)
                       (lookup uuid/zero))

            toselect (->> (cph/get-immediate-children objects (:id parent))
                          (into (d/ordered-set) (comp (remove :hidden) (remove :blocked) (map :id))))]

        (rx/of (select-shapes toselect))))))

(defn deselect-all
  "Clear all possible state of drawing, edition
  or any similar action taken by the user.
  When `check-modal` the method will check if a modal is opened
  and not deselect if it's true"
  ([] (deselect-all false))

  ([check-modal]
   (ptk/reify ::deselect-all
     ptk/UpdateEvent
     (update [_ state]

       ;; Only deselect if there is no modal opened
       (cond-> state
         (or (not check-modal)
             (not (::md/modal state)))
         (update :workspace-local
                 #(-> %
                      (assoc :selected (d/ordered-set))
                      (dissoc :selected-frame))))))))

;; --- Select Shapes (By selrect)

(defn select-shapes-by-current-selrect
  [preserve? ignore-groups?]
  (ptk/reify ::select-shapes-by-current-selrect
    ptk/WatchEvent
    (watch [_ state _]
      (let [page-id     (:current-page-id state)
            objects     (wsh/lookup-page-objects state)
            selected    (wsh/lookup-selected state)
            initial-set (if preserve?
                          selected
                          lks/empty-linked-set)
            selrect     (dm/get-in state [:workspace-local :selrect])
            blocked?    (fn [id] (dm/get-in objects [id :blocked] false))]

        (when selrect
          (rx/empty)
          (->> (uw/ask-buffered!
                {:cmd :selection/query
                 :page-id page-id
                 :rect selrect
                 :include-frames? true
                 :ignore-groups? ignore-groups?
                 :full-frame? true})
               (rx/map #(cph/clean-loops objects %))
               (rx/map #(into initial-set (comp
                                           (filter (complement blocked?))
                                           (remove (partial cph/hidden-parent? objects))) %))
               (rx/map select-shapes)))))))

(defn select-inside-group
  [group-id position]

  (ptk/reify ::select-inside-group
    ptk/WatchEvent
    (watch [_ state _]
      (let [page-id  (:current-page-id state)
            objects  (wsh/lookup-page-objects state page-id)
            group    (get objects group-id)
            children (map #(get objects %) (:shapes group))

            ;; We need to reverse the children because if two children
            ;; overlap we want to select the one that's over (and it's
            ;; in the later vector position
            selected (->> children
                          reverse
                          (d/seek #(gsh/has-point? % position)))]
        (when selected
          (rx/of (select-shape (:id selected))))))))

(defn remap-grid-cells
  "Remaps the shapes inside the cells"
  [shape ids-map]

  (let [do-remap-cells
        (fn [cell]
          (-> cell
              (update :shapes #(mapv ids-map %))))]

    (update shape :layout-grid-cells update-vals do-remap-cells)))

;; --- Duplicate Shapes
(declare prepare-duplicate-shape-change)
(declare prepare-duplicate-flows)
(declare prepare-duplicate-guides)

(defn prepare-duplicate-changes
  "Prepare objects to duplicate: generate new id, give them unique names,
  move to the desired position, and recalculate parents and frames as needed."
  ([all-objects page ids delta it libraries library-data file-id]
   (let [init-changes
         (-> (pcb/empty-changes it)
             (pcb/with-page page)
             (pcb/with-objects all-objects))]
  (prepare-duplicate-changes all-objects page ids delta it libraries library-data file-id init-changes)))

  ([all-objects page ids delta it libraries library-data file-id init-changes]
   (let [shapes         (map (d/getf all-objects) ids)
         unames         (volatile! (cfh/get-used-names (:objects page)))
         update-unames! (fn [new-name] (vswap! unames conj new-name))
         all-ids        (reduce #(into %1 (cons %2 (cph/get-children-ids all-objects %2))) (d/ordered-set) ids)
         ids-map        (into {} (map #(vector % (uuid/next))) all-ids)

         changes
         (->> shapes
              (reduce #(prepare-duplicate-shape-change %1
                                                       all-objects
                                                       page
                                                       unames
                                                       update-unames!
                                                       ids-map
                                                       %2
                                                       delta
                                                       libraries
                                                       library-data
                                                       it
                                                       file-id)
                      init-changes))]

     (-> changes
         (prepare-duplicate-flows shapes page ids-map)
         (prepare-duplicate-guides shapes page ids-map delta)))))

(defn- prepare-duplicate-component-change
  [changes page component-root parent-id delta libraries library-data it]
  (let [component-id (:component-id component-root)
        file-id (:component-file component-root)
        main-component    (ctf/get-component libraries file-id component-id)
        moved-component   (gsh/move component-root delta)
        pos               (gpt/point (:x moved-component) (:y moved-component))

        instantiate-component
        #(dwlh/generate-instantiate-component changes
                                              file-id
                                              (:component-id component-root)
                                              pos
                                              page
                                              libraries
                                              (:id component-root)
                                              parent-id)

        restore-component
        #(let [restore (dwlh/prepare-restore-component changes library-data (:component-id component-root) it page delta (:id component-root) parent-id)]
           [(:shape restore) (:changes restore)])

        [_shape changes]
        (if (nil? main-component)
          (restore-component)
          (instantiate-component))]
    changes))

(defn- prepare-duplicate-shape-change
  ([changes objects page unames update-unames! ids-map obj delta libraries library-data it file-id]
   (prepare-duplicate-shape-change changes objects page unames update-unames! ids-map obj delta libraries library-data it file-id (:frame-id obj) (:parent-id obj) false))

  ([changes objects page unames update-unames! ids-map obj delta libraries library-data it file-id frame-id parent-id duplicating-component?]
   (cond
     (nil? obj)
     changes

     (ctf/is-known-component? obj libraries)
     (prepare-duplicate-component-change changes page obj parent-id delta libraries library-data it)

     :else
     (let [frame?      (cph/frame-shape? obj)
           new-id      (ids-map (:id obj))
           parent-id   (or parent-id frame-id)
           name        (:name obj)

<<<<<<< HEAD
           is-component-root? (:saved-component-root obj)
           is-component-main? (:main-instance obj)
=======
           is-component-root? (or (:saved-component-root? obj) (ctk/instance-root? obj))
           duplicating-component? (or duplicating-component? is-component-root?)
           is-component-main? (ctk/main-instance? obj)
>>>>>>> 0f60f115
           regenerate-component
           (fn [changes shape]
             (let [components-v2 (dm/get-in library-data [:options :components-v2])
                   [_ changes] (dwlh/generate-add-component-changes changes shape objects file-id (:id page) components-v2)]
               changes))

           new-obj     (-> obj
                           (assoc :id new-id
                                  :name name
                                  :parent-id parent-id
                                  :frame-id frame-id)
                           (dissoc :shapes
<<<<<<< HEAD
                                   :main-instance
                                   :shape-ref
                                   :use-for-thumbnail)
=======
                                   :main-instance?
                                   :use-for-thumbnail?)
>>>>>>> 0f60f115
                           (gsh/move delta)
                           (d/update-when :interactions #(ctsi/remap-interactions % ids-map objects))

                           (cond-> (ctl/grid-layout? obj)
                             (remap-grid-cells ids-map)))

<<<<<<< HEAD
           changes (-> (pcb/add-object changes new-obj)
                       (pcb/amend-last-change #(assoc % :old-id (:id obj)))
                       (cond-> (ctl/grid-layout? objects (:parent-id obj))
                         (-> (pcb/update-shapes [(:parent-id obj)] ctl/assign-cells)
                             (pcb/reorder-grid-children [(:parent-id obj)]))))
=======
           new-obj (cond-> new-obj
                     (not duplicating-component?)
                     (dissoc :shape-ref))

           changes (-> (pcb/add-object changes new-obj {:ignore-touched duplicating-component?})
                       (pcb/amend-last-change #(assoc % :old-id (:id obj))))
>>>>>>> 0f60f115

           changes (cond-> changes
                     (and is-component-root? is-component-main?)
                     (regenerate-component new-obj))]

       (reduce (fn [changes child]
                 (prepare-duplicate-shape-change changes
                                                 objects
                                                 page
                                                 unames
                                                 update-unames!
                                                 ids-map
                                                 child
                                                 delta
                                                 libraries
                                                 library-data
                                                 it
                                                 file-id
                                                 (if frame? new-id frame-id)
                                                 new-id
                                                 duplicating-component?))
               changes
               (map (d/getf objects) (:shapes obj)))))))

(defn- prepare-duplicate-flows
  [changes shapes page ids-map]
  (let [flows            (-> page :options :flows)
        unames           (volatile! (into #{} (map :name flows)))
        frames-with-flow (->> shapes
                              (filter #(= (:type %) :frame))
                              (filter #(some? (ctp/get-frame-flow flows (:id %)))))]
    (if-not (empty? frames-with-flow)
      (let [update-flows (fn [flows]
                           (reduce
                             (fn [flows frame]
                               (let [name     (cfh/generate-unique-name @unames "Flow 1")
                                     _        (vswap! unames conj name)
                                     new-flow {:id (uuid/next)
                                               :name name
                                               :starting-frame (get ids-map (:id frame))}]
                                 (ctp/add-flow flows new-flow)))
                             flows
                             frames-with-flow))]
        (pcb/update-page-option changes :flows update-flows))
      changes)))

(defn- prepare-duplicate-guides
  [changes shapes page ids-map delta]
  (let [guides (get-in page [:options :guides])
        frames (->> shapes
                    (filter #(= (:type %) :frame)))
        new-guides (reduce
                    (fn [g frame]
                      (let [new-id     (ids-map (:id frame))
                            new-frame  (-> frame
                                           (gsh/move delta))
                            new-guides (->> guides
                                            (vals)
                                            (filter #(= (:frame-id %) (:id frame)))
                                            (map #(-> %
                                                      (assoc :id (uuid/next))
                                                      (assoc :frame-id new-id)
                                                      (assoc :position (if (= (:axis %) :x)
                                                                         (+ (:position %) (- (:x new-frame) (:x frame)))
                                                                         (+ (:position %) (- (:y new-frame) (:y frame))))))))]
                        (cond-> g
                          (not-empty new-guides)
                          (conj (into {} (map (juxt :id identity) new-guides))))))
                    guides
                    frames)]
    (-> (pcb/with-page changes page)
        (pcb/set-page-option :guides new-guides))))

(defn duplicate-changes-update-indices
  "Updates the changes to correctly set the indexes of the duplicated objects,
  depending on the index of the original object respect their parent."
  [objects ids changes]
  (let [;; index-map is a map that goes from parent-id => vector([id index-in-parent])
        index-map (reduce (fn [index-map id]
                            (let [parent-id    (get-in objects [id :parent-id])
                                  parent-index (cph/get-position-on-parent objects id)]
                              (update index-map parent-id (fnil conj []) [id parent-index])))
                          {}
                          ids)

        inc-indices
        (fn [[offset result] [id index]]
          [(inc offset) (conj result [id (+ index offset)])])

        fix-indices
        (fn [_ entry]
          (->> entry
               (sort-by second)
               (reduce inc-indices [1 []])
               (second)
               (into {})))

        objects-indices (->> index-map (d/mapm fix-indices) (vals) (reduce merge))]

    (pcb/amend-changes
      changes
      (fn [change]
        (assoc change :index (get objects-indices (:old-id change)))))))

(defn clear-memorize-duplicated
  []
  (ptk/reify ::clear-memorize-duplicated
    ptk/UpdateEvent
    (update [_ state]
      (d/dissoc-in state [:workspace-local :duplicated]))))

(defn memorize-duplicated
  "When duplicate an object, remember the operation during the following seconds.
  If the user moves the duplicated object, and then duplicates it again, check
  the displacement and apply it to the third copy. This is useful for doing
  grids or cascades of cloned objects."
  [id-original id-duplicated]
  (ptk/reify ::memorize-duplicated
    ptk/UpdateEvent
    (update [_ state]
      (assoc-in state [:workspace-local :duplicated] {:id-original id-original
                                                      :id-duplicated id-duplicated}))

    ptk/WatchEvent
    (watch [_ _ stream]
      (let [stoper (rx/filter (ptk/type? ::memorize-duplicated) stream)]
        (->> (rx/timer 10000) ;; This time may be adjusted after some user testing.
             (rx/take-until stoper)
             (rx/map clear-memorize-duplicated))))))

(defn calc-duplicate-delta
  [obj state objects]
  (let [{:keys [id-original id-duplicated]}
        (get-in state [:workspace-local :duplicated])
        move? (and (cph/frame-shape? obj)
                   (not (ctk/instance-head? obj)))]
    (if (or (and (not= id-original (:id obj))
                 (not= id-duplicated (:id obj)))
            ;; As we can remove duplicated elements may be we can still caching a deleted id
            (not (contains? objects id-original))
            (not (contains? objects id-duplicated)))

      ;; The default is leave normal shapes in place, but put
      ;; new frames to the right of the original.
      (if move?
        (gpt/point (+ (:width obj) 50) 0)
        (gpt/point 0 0))

      (let [pt-original   (-> (get objects id-original) :selrect gpt/point)
            pt-duplicated (-> (get objects id-duplicated) :selrect gpt/point)
            pt-obj        (-> obj :selrect gpt/point)
            distance       (gpt/subtract pt-duplicated pt-original)
            new-pos        (gpt/add pt-duplicated distance)]

        (gpt/subtract new-pos pt-obj)))))

(defn duplicate-selected
  ([move-delta?]
   (duplicate-selected move-delta? false))
  ([move-delta? alt-duplication?]
  (ptk/reify ::duplicate-selected
    ptk/WatchEvent
    (watch [it state _]
      (when (or (not move-delta?) (nil? (get-in state [:workspace-local :transform])))
        (let [page     (wsh/lookup-page state)
              objects  (:objects page)
              selected (wsh/lookup-selected state)]
          (when (seq selected)
            (let [obj             (get objects (first selected))
                  delta           (if move-delta?
                                    (calc-duplicate-delta obj state objects)
                                    (gpt/point 0 0))

                  file-id         (:current-file-id state)
                  libraries       (wsh/get-libraries state)
                  library-data    (wsh/get-file state file-id)

                  changes         (->> (prepare-duplicate-changes objects page selected delta it libraries library-data file-id)
                                       (duplicate-changes-update-indices objects selected))

                  tags            (or (:tags changes) #{})

                  changes         (cond-> changes alt-duplication? (assoc :tags (conj tags :alt-duplication)))

                  id-original     (first selected)

                  new-selected    (->> changes
                                       :redo-changes
                                       (filter #(= (:type %) :add-obj))
                                       (filter #(selected (:old-id %)))
                                       (map #(get-in % [:obj :id]))
                                       (into (d/ordered-set)))

                  id-duplicated   (first new-selected)

                  frames (into #{}
                               (map #(get-in objects [% :frame-id]))
                               selected)
                  undo-id (js/Symbol)]

              ;; Warning: This order is important for the focus mode.
              (rx/of
                (dwu/start-undo-transaction undo-id)
                (dch/commit-changes changes)
                (select-shapes new-selected)
                (ptk/data-event :layout/update frames)
                (memorize-duplicated id-original id-duplicated)
                (dwu/commit-undo-transaction undo-id))))))))))

(defn change-hover-state
  [id value]
  (ptk/reify ::change-hover-state
    ptk/UpdateEvent
    (update [_ state]
      (let [hover-value (if value #{id} #{})]
        (assoc-in state [:workspace-local :hover] hover-value)))))

(defn update-focus-shapes
  [added removed]
  (ptk/reify ::update-focus-shapes
    ptk/UpdateEvent
    (update [_ state]

      (let [objects (wsh/lookup-page-objects state)

            focus (-> (:workspace-focus-selected state)
                      (set/union added)
                      (set/difference removed))
            focus (cph/clean-loops objects focus)]

        (-> state
            (assoc :workspace-focus-selected focus))))))

(defn toggle-focus-mode
  []
  (ptk/reify ::toggle-focus-mode
    ptk/UpdateEvent
    (update [_ state]
      (let [selected (wsh/lookup-selected state)]
        (cond-> state
          (and (empty? (:workspace-focus-selected state))
               (d/not-empty? selected))
          (assoc :workspace-focus-selected selected)

          (d/not-empty? (:workspace-focus-selected state))
          (dissoc :workspace-focus-selected))))

    ptk/WatchEvent
    (watch [_ state stream]
      (let [stopper (rx/filter #(or (= ::toggle-focus-mode (ptk/type %))
                                    (= :app.main.data.workspace/finalize-page (ptk/type %))) stream)]
        (when (d/not-empty? (:workspace-focus-selected state))
          (rx/merge
           (rx/of dwz/zoom-to-selected-shape
                  (deselect-all))
           (->> (rx/from-atom refs/workspace-page-objects {:emit-current-value? true})
                (rx/take-until stopper)
                (rx/map (comp set keys))
                (rx/buffer 2 1)
                (rx/merge-map
                 (fn [[old-keys new-keys]]
                   (let [removed (set/difference old-keys new-keys)
                         added (set/difference new-keys old-keys)]

                     (if (or (d/not-empty? added) (d/not-empty? removed))
                       (rx/of (update-focus-shapes added removed))
                       (rx/empty))))))))))))<|MERGE_RESOLUTION|>--- conflicted
+++ resolved
@@ -423,14 +423,9 @@
            parent-id   (or parent-id frame-id)
            name        (:name obj)
 
-<<<<<<< HEAD
-           is-component-root? (:saved-component-root obj)
-           is-component-main? (:main-instance obj)
-=======
            is-component-root? (or (:saved-component-root? obj) (ctk/instance-root? obj))
            duplicating-component? (or duplicating-component? is-component-root?)
            is-component-main? (ctk/main-instance? obj)
->>>>>>> 0f60f115
            regenerate-component
            (fn [changes shape]
              (let [components-v2 (dm/get-in library-data [:options :components-v2])
@@ -443,34 +438,20 @@
                                   :parent-id parent-id
                                   :frame-id frame-id)
                            (dissoc :shapes
-<<<<<<< HEAD
-                                   :main-instance
-                                   :shape-ref
-                                   :use-for-thumbnail)
-=======
                                    :main-instance?
                                    :use-for-thumbnail?)
->>>>>>> 0f60f115
                            (gsh/move delta)
                            (d/update-when :interactions #(ctsi/remap-interactions % ids-map objects))
 
                            (cond-> (ctl/grid-layout? obj)
                              (remap-grid-cells ids-map)))
 
-<<<<<<< HEAD
-           changes (-> (pcb/add-object changes new-obj)
-                       (pcb/amend-last-change #(assoc % :old-id (:id obj)))
-                       (cond-> (ctl/grid-layout? objects (:parent-id obj))
-                         (-> (pcb/update-shapes [(:parent-id obj)] ctl/assign-cells)
-                             (pcb/reorder-grid-children [(:parent-id obj)]))))
-=======
            new-obj (cond-> new-obj
                      (not duplicating-component?)
                      (dissoc :shape-ref))
 
            changes (-> (pcb/add-object changes new-obj {:ignore-touched duplicating-component?})
                        (pcb/amend-last-change #(assoc % :old-id (:id obj))))
->>>>>>> 0f60f115
 
            changes (cond-> changes
                      (and is-component-root? is-component-main?)
