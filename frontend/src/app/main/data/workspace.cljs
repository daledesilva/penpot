--- conflicted
+++ resolved
@@ -1569,10 +1569,7 @@
                               ;;    - Respect the distance of the object to the right and bottom in the original frame
                                 (gpt/point paste-x paste-y))]
                     [frame-id frame-id delta]))
-<<<<<<< HEAD
-=======
-
->>>>>>> ccf91a12
+
                 (empty? page-selected)
                 (let [frame-id (ctst/top-nested-frame page-objects mouse-pos)
                       delta    (gpt/subtract mouse-pos orig-pos)]
