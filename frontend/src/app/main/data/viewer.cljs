;; This Source Code Form is subject to the terms of the Mozilla Public
;; License, v. 2.0. If a copy of the MPL was not distributed with this
;; file, You can obtain one at http://mozilla.org/MPL/2.0/.
;;
;; Copyright (c) UXBOX Labs SL

(ns app.main.data.viewer
  (:require
   [app.common.data :as d]
   [app.common.geom.point :as gpt]
   [app.common.pages.helpers :as cph]
   [app.common.spec :as us]
   [app.common.types.shape-tree :as ctt]
   [app.common.types.shape.interactions :as ctsi]
   [app.main.data.comments :as dcm]
   [app.main.data.fonts :as df]
   [app.main.features :as features]
   [app.main.repo :as rp]
   [app.util.globals :as ug]
   [app.util.router :as rt]
   [beicon.core :as rx]
   [cljs.spec.alpha :as s]
   [potok.core :as ptk]))

;; --- Local State Initialization

(def ^:private
  default-local-state
  {:zoom 1
   :fullscreen? false
   :interactions-mode :hide
   :interactions-show? false
   :comments-mode :all
   :comments-show :unresolved
   :selected #{}
   :collapsed #{}
   :overlays []
   :hover nil
   :share-id ""
   :file-comments-users []})

(declare fetch-comment-threads)
(declare fetch-bundle)
(declare bundle-fetched)

(s/def ::file-id ::us/uuid)
(s/def ::index ::us/integer)
(s/def ::page-id (s/nilable ::us/uuid))
(s/def ::share-id (s/nilable ::us/uuid))
(s/def ::section ::us/string)

(s/def ::initialize-params
  (s/keys :req-un [::file-id]
          :opt-un [::share-id ::page-id]))

(defn initialize
  [{:keys [file-id share-id] :as params}]
  (us/assert ::initialize-params params)
  (ptk/reify ::initialize
    ptk/UpdateEvent
    (update [_ state]
      (-> state
          (assoc :current-file-id file-id)
          (update :viewer-local
                  (fn [lstate]
                    (if (nil? lstate)
                      default-local-state
                      lstate)))
          (assoc-in [:viewer-local :share-id] share-id)))

    ptk/WatchEvent
    (watch [_ _ _]
      (rx/of (fetch-bundle params)
             (fetch-comment-threads params)))

    ptk/EffectEvent
    (effect [_ _ _]
      ;; Set the window name, the window name is used on inter-tab
      ;; navigation; in other words: when a user opens a tab with a
      ;; name, if there are already opened tab with that name, the
      ;; browser just focus the opened tab instead of creating new
      ;; tab.
      (let [name (str "viewer-" file-id)]
        (unchecked-set ug/global "name" name)))))

(defn finalize
  [_]
  (ptk/reify ::finalize
    ptk/UpdateEvent
    (update [_ state]
      (dissoc state :viewer))))

;; --- Data Fetching

(s/def ::fetch-bundle-params
  (s/keys :req-un [::page-id ::file-id]
          :opt-un [::share-id]))

(defn fetch-bundle
  [{:keys [file-id share-id] :as params}]
  (us/assert ::fetch-bundle-params params)
  (ptk/reify ::fetch-file
    ptk/WatchEvent
<<<<<<< HEAD
    (watch [_ state _]
      (let [components-v2 (features/active-feature? state :components-v2)
            params' (cond-> {:file-id file-id}
                      (uuid? share-id)
                      (assoc :share-id share-id)

                      :always
                      (assoc :components-v2 components-v2))]

        (->> (rp/query :view-only-bundle params')
=======
    (watch [_ _ _]
      (let [params' (cond-> {:file-id file-id}
                      (uuid? share-id) (assoc :share-id share-id))]
        (->> (rp/query! :view-only-bundle params')
>>>>>>> 0471df36
             (rx/mapcat
              (fn [{:keys [fonts] :as bundle}]
                (rx/of (df/fonts-fetched fonts)
                       (bundle-fetched (merge bundle params))))))))))

(declare go-to-frame-auto)

(defn bundle-fetched
  [{:keys [project file share-links libraries users permissions] :as bundle}]
  (let [pages (->> (get-in file [:data :pages])
                   (map (fn [page-id]
                          (let [data (get-in file [:data :pages-index page-id])]
                            [page-id (assoc data
                                            :frames (ctt/get-viewer-frames (:objects data))
                                            :all-frames (ctt/get-viewer-frames (:objects data) {:all-frames? true}))])))
                   (into {}))]

    (ptk/reify ::bundle-fetched
      ptk/UpdateEvent
      (update [_ state]
        (-> state
            (assoc :share-links share-links)
            (assoc :viewer {:libraries (d/index-by :id libraries)
                            :users (d/index-by :id users)
                            :permissions permissions
                            :project project
                            :pages pages
                            :file file})))

      ptk/WatchEvent
      (watch [_ state _]
        (let [route   (:route state)
              qparams (:query-params route)
              index   (:index qparams)]
          (when (nil? index)
            (rx/of (go-to-frame-auto))))))))

(defn fetch-comment-threads
  [{:keys [file-id page-id share-id] :as params}]
  (letfn [(fetched [data state]
            (->> data
                 (filter #(= page-id (:page-id %)))
                 (d/index-by :id)
                 (assoc state :comment-threads)))
          (on-error [{:keys [type] :as err}]
            (if (or (= :authentication type)
                    (= :not-found type))
              (rx/empty)
              (rx/throw err)))]

    (ptk/reify ::fetch-comment-threads
      ptk/WatchEvent
      (watch [_ _ _]
        (->> (rp/cmd! :get-comment-threads {:file-id file-id :share-id share-id})
             (rx/map #(partial fetched %))
             (rx/catch on-error))))))

(defn refresh-comment-thread
  [{:keys [id file-id] :as thread}]
  (letfn [(fetched [thread state]
            (assoc-in state [:comment-threads id] thread))]
    (ptk/reify ::refresh-comment-thread
      ptk/WatchEvent
      (watch [_ _ _]
        (->> (rp/cmd! :get-comment-thread {:file-id file-id :id id})
             (rx/map #(partial fetched %)))))))

(defn fetch-comments
  [{:keys [thread-id]}]
  (us/assert ::us/uuid thread-id)
  (letfn [(fetched [comments state]
            (update state :comments assoc thread-id (d/index-by :id comments)))]
    (ptk/reify ::retrieve-comments
      ptk/WatchEvent
      (watch [_ _ _]
        (->> (rp/cmd! :get-comments {:thread-id thread-id})
             (rx/map #(partial fetched %)))))))

;; --- Zoom Management

(def increase-zoom
  (ptk/reify ::increase-zoom
    ptk/UpdateEvent
    (update [_ state]
      (let [increase #(min (* % 1.3) 200)]
        (update-in state [:viewer-local :zoom] (fnil increase 1))))))

(def decrease-zoom
  (ptk/reify ::decrease-zoom
    ptk/UpdateEvent
    (update [_ state]
      (let [decrease #(max (/ % 1.3) 0.01)]
        (update-in state [:viewer-local :zoom] (fnil decrease 1))))))

(def reset-zoom
  (ptk/reify ::reset-zoom
    ptk/UpdateEvent
    (update [_ state]
      (assoc-in state [:viewer-local :zoom] 1))))

(def zoom-to-fit
  (ptk/reify ::zoom-to-fit
    ptk/UpdateEvent
    (update [_ state]
      (let [page-id (get-in state [:route :query-params :page-id])
            frame-idx (get-in state [:route :query-params :index])
            srect   (get (nth (get-in state [:viewer :pages page-id :frames]) frame-idx) :selrect)
            original-size (get-in state [:viewer-local :viewport-size])
            wdiff (/ (:width original-size) (:width srect))
            hdiff (/ (:height original-size) (:height srect))
            minzoom (min wdiff hdiff)]
        (-> state
            (assoc-in  [:viewer-local :zoom] minzoom)
            (assoc-in  [:viewer-local :zoom-type] :fit))))))

(def zoom-to-fill
  (ptk/reify ::zoom-to-fill
    ptk/UpdateEvent
    (update [_ state]
      (let [page-id (get-in state [:route :query-params :page-id])
            frame-idx (get-in state [:route :query-params :index])
            srect   (get (nth (get-in state [:viewer :pages page-id :frames]) frame-idx) :selrect)
            original-size (get-in state [:viewer-local :viewport-size])
            wdiff (/ (:width original-size) (:width srect))
            hdiff (/ (:height original-size) (:height srect))
            maxzoom (max wdiff hdiff)]
        (-> state
            (assoc-in  [:viewer-local :zoom] maxzoom)
            (assoc-in  [:viewer-local :zoom-type] :fill))))))

(def toggle-zoom-style
  (ptk/reify ::toggle-zoom-style
    ptk/WatchEvent
    (watch [_ state _]
      (let [zoom-type (get-in state [:viewer-local :zoom-type])]
        (if (= zoom-type :fit)
          (rx/of zoom-to-fill)
          (rx/of zoom-to-fit))))))

(def toggle-fullscreen
  (ptk/reify ::toggle-fullscreen
    ptk/UpdateEvent
    (update [_ state]
      (update-in state [:viewer-local :fullscreen?] not))))

(defn set-viewport-size
  [{:keys [size]}]
  (ptk/reify ::set-viewport-size
    ptk/UpdateEvent
    (update [_ state]
      (assoc-in state [:viewer-local :viewport-size] size))))

;; --- Local State Management

(def toggle-thumbnails-panel
  (ptk/reify ::toggle-thumbnails-panel
    ptk/UpdateEvent
    (update [_ state]
      (update-in state [:viewer-local :show-thumbnails] not))))

(def close-thumbnails-panel
  (ptk/reify ::close-thumbnails-panel
    ptk/UpdateEvent
    (update [_ state]
      (assoc-in state [:viewer-local :show-thumbnails] false))))

(def select-prev-frame
  (ptk/reify ::select-prev-frame
    ptk/WatchEvent
    (watch [_ state _]
      (let [route   (:route state)
            qparams (:query-params route)
            pparams (:path-params route)
            index   (:index qparams)]
        (when (pos? index)
          (rx/of
           (dcm/close-thread)
           (rt/nav :viewer pparams (assoc qparams :index (dec index)))))))))

(def select-next-frame
  (ptk/reify ::select-next-frame
    ptk/WatchEvent
    (watch [_ state _]
      (let [route   (:route state)
            pparams (:path-params route)
            qparams (:query-params route)

            page-id (:page-id qparams)
            index   (:index qparams)

            total   (count (get-in state [:viewer :pages page-id :frames]))]

        (when (< index (dec total))
          (rx/of
           (dcm/close-thread)
           (rt/nav :viewer pparams (assoc qparams :index (inc index)))))))))


(def select-first-frame
  (ptk/reify ::select-first-frame
    ptk/WatchEvent
    (watch [_ state _]
      (let [route   (:route state)
            qparams (:query-params route)
            pparams (:path-params route)]
        (rx/of
         (dcm/close-thread)
         (rt/nav :viewer pparams (assoc qparams :index 0)))))))

(s/def ::interactions-mode #{:hide :show :show-on-click})

(defn set-interactions-mode
  [mode]
  (us/verify ::interactions-mode mode)
  (ptk/reify ::set-interactions-mode
    ptk/UpdateEvent
    (update [_ state]
      (-> state
          (assoc-in [:viewer-local :interactions-mode] mode)
          (assoc-in [:viewer-local :interactions-show?] (case mode
                                                          :hide false
                                                          :show true
                                                          :show-on-click false))))))

(declare flash-done)

(def flash-interactions
  (ptk/reify ::flash-interactions
    ptk/UpdateEvent
    (update [_ state]
      (assoc-in state [:viewer-local :interactions-show?] true))

    ptk/WatchEvent
    (watch [_ _ stream]
      (let [stopper (rx/filter (ptk/type? ::flash-interactions) stream)]
        (->> (rx/of flash-done)
             (rx/delay 500)
             (rx/take-until stopper))))))

(def flash-done
  (ptk/reify ::flash-done
    ptk/UpdateEvent
    (update [_ state]
      (assoc-in state [:viewer-local :interactions-show?] false))))

(defn set-nav-scroll
  [scroll]
  (ptk/reify ::set-nav-scroll
    ptk/UpdateEvent
    (update [_ state]
      (assoc-in state [:viewer-local :nav-scroll] scroll))))

(defn reset-nav-scroll
  []
  (ptk/reify ::reset-nav-scroll
    ptk/UpdateEvent
    (update [_ state]
      (d/dissoc-in state [:viewer-local :nav-scroll]))))

(defn complete-animation
  []
  (ptk/reify ::complete-animation
    ptk/UpdateEvent
    (update [_ state]
      (d/dissoc-in state [:viewer-local :current-animation]))))

;; --- Navigation inside page

(defn go-to-frame-by-index
  [index]
  (ptk/reify ::go-to-frame-by-index
    ptk/UpdateEvent
    (update [_ state]
      (assoc-in state [:viewer-local :overlays] []))

    ptk/WatchEvent
    (watch [_ state _]
      (let [route   (:route state)
            screen  (-> route :data :name keyword)
            qparams (:query-params route)
            pparams (:path-params route)]
        (rx/of (rt/nav screen pparams (assoc qparams :index index)))))))

(defn go-to-frame
  ([frame-id]
   (go-to-frame frame-id nil))

  ([frame-id animation]
   (us/verify ::us/uuid frame-id)
   (us/verify (s/nilable ::ctsi/animation) animation)
   (ptk/reify ::go-to-frame
     ptk/UpdateEvent
     (update [_ state]
       (let [route   (:route state)
             qparams (:query-params route)
             page-id (:page-id qparams)
             index   (:index qparams)
             frames  (get-in state [:viewer :pages page-id :frames])
             frame   (get frames index)]
         (cond-> state
           :always
           (assoc-in [:viewer-local :overlays] [])

           (some? animation)
           (assoc-in [:viewer-local :current-animation]
                     {:kind :go-to-frame
                      :orig-frame-id (:id frame)
                      :animation animation}))))

     ptk/WatchEvent
     (watch [_ state _]
       (let [route   (:route state)
             qparams (:query-params route)
             page-id (:page-id qparams)
             frames  (get-in state [:viewer :pages page-id :frames])
             index   (d/index-of-pred frames #(= (:id %) frame-id))]
         (rx/of (go-to-frame-by-index (or index 0))))))))

(defn go-to-frame-auto
  []
  (ptk/reify ::go-to-frame-auto
    ptk/WatchEvent
    (watch [_ state _]
      (let [route   (:route state)
            qparams (:query-params route)
            page-id (:page-id qparams)
            flows   (get-in state [:viewer :pages page-id :options :flows])]
        (if (seq flows)
          (let [frame-id (:starting-frame (first flows))]
            (rx/of (go-to-frame frame-id)))
          (rx/of (go-to-frame-by-index 0)))))))

(defn go-to-section
  [section]
  (ptk/reify ::go-to-section
    ptk/UpdateEvent
    (update [_ state]
      (assoc-in state [:viewer-local :overlays] []))

    ptk/WatchEvent
    (watch [_ state _]
      (let [route   (:route state)
            pparams (:path-params route)
            qparams (:query-params route)]
        (rx/of (rt/nav :viewer pparams (assoc qparams :section section)))))))

;; --- Overlays

(defn- do-open-overlay
  [state frame position close-click-outside background-overlay animation]
  (cond-> state
    :always
    (update-in [:viewer-local :overlays] conj
               {:frame frame
                :position position
                :close-click-outside close-click-outside
                :background-overlay background-overlay})
    (some? animation)
    (assoc-in [:viewer-local :current-animation]
              {:kind :open-overlay
               :overlay-id (:id frame)
               :animation animation})))

(defn- do-close-overlay
  [state frame-id animation]
  (if (nil? animation)
    (update-in state [:viewer-local :overlays]
               (fn [overlays]
                 (d/removev #(= (:id (:frame %)) frame-id) overlays)))
    (assoc-in state [:viewer-local :current-animation]
              {:kind :close-overlay
               :overlay-id frame-id
               :animation animation})))

(defn open-overlay
  [frame-id position close-click-outside background-overlay animation]
  (us/verify ::us/uuid frame-id)
  (us/verify ::gpt/point position)
  (us/verify (s/nilable ::us/boolean) close-click-outside)
  (us/verify (s/nilable ::us/boolean) background-overlay)
  (us/verify (s/nilable ::ctsi/animation) animation)
  (ptk/reify ::open-overlay
    ptk/UpdateEvent
    (update [_ state]
      (let [route    (:route state)
            qparams  (:query-params route)
            page-id  (:page-id qparams)
            frames   (get-in state [:viewer :pages page-id :all-frames])
            frame    (d/seek #(= (:id %) frame-id) frames)
            overlays (get-in state [:viewer-local :overlays])]
        (if-not (some #(= (:frame %) frame) overlays)
          (do-open-overlay state
                           frame
                           position
                           close-click-outside
                           background-overlay
                           animation)
          state)))))

(defn toggle-overlay
  [frame-id position close-click-outside background-overlay animation]
  (us/verify ::us/uuid frame-id)
  (us/verify ::gpt/point position)
  (us/verify (s/nilable ::us/boolean) close-click-outside)
  (us/verify (s/nilable ::us/boolean) background-overlay)
  (us/verify (s/nilable ::ctsi/animation) animation)
  (ptk/reify ::toggle-overlay
    ptk/UpdateEvent
    (update [_ state]
      (let [route    (:route state)
            qparams  (:query-params route)
            page-id  (:page-id qparams)
            frames   (get-in state [:viewer :pages page-id :all-frames])
            frame    (d/seek #(= (:id %) frame-id) frames)
            overlays (get-in state [:viewer-local :overlays])]
        (if-not (some #(= (:frame %) frame) overlays)
          (do-open-overlay state
                           frame
                           position
                           close-click-outside
                           background-overlay
                           animation)
          (do-close-overlay state
                            (:id frame)
                            (ctsi/invert-direction animation)))))))

(defn close-overlay
  ([frame-id] (close-overlay frame-id nil))
  ([frame-id animation]
   (us/verify ::us/uuid frame-id)
   (us/verify (s/nilable ::ctsi/animation) animation)
   (ptk/reify ::close-overlay
     ptk/UpdateEvent
     (update [_ state]
       (do-close-overlay state
                         frame-id
                         animation)))))

;; --- Objects selection

(defn deselect-all []
  (ptk/reify ::deselect-all
    ptk/UpdateEvent
    (update [_ state]
      (assoc-in state [:viewer-local :selected] #{}))))

(defn select-shape
  ([id]
   (ptk/reify ::select-shape
     ptk/UpdateEvent
     (update [_ state]
       (-> state
           (assoc-in [:viewer-local :selected] #{id}))))))

(defn toggle-selection
  [id]
  (ptk/reify ::toggle-selection
    ptk/UpdateEvent
    (update [_ state]
      (let [selected (get-in state [:viewer-local :selected])]
        (cond-> state
          (not (selected id)) (update-in [:viewer-local :selected] conj id)
          (selected id)       (update-in [:viewer-local :selected] disj id))))))

(defn shift-select-to
  [id]
  (ptk/reify ::shift-select-to
    ptk/UpdateEvent
    (update [_ state]
      (let [route     (:route state)
            qparams   (:query-params route)
            page-id   (:page-id qparams)
            objects   (get-in state [:viewer :pages page-id :objects])
            selection (-> state
                          (get-in [:viewer-local :selected] #{})
                          (conj id))]
        (-> state
            (assoc-in [:viewer-local :selected]
                      (cph/expand-region-selection objects selection)))))))

(defn select-all
  []
  (ptk/reify ::select-all
    ptk/UpdateEvent
    (update [_ state]
      (let [route     (:route state)
            qparams   (:query-params route)
            page-id   (:page-id qparams)
            index     (:index qparams)
            objects   (get-in state [:viewer :pages page-id :objects])
            frame-id  (get-in state [:viewer :pages page-id :frames index :id])

            selection (->> objects
                           (filter #(= (:frame-id (second %)) frame-id))
                           (map first)
                           (into #{frame-id}))]
        (-> state
            (assoc-in [:viewer-local :selected] selection))))))

(defn toggle-collapse [id]
  (ptk/reify ::toggle-collapse
    ptk/UpdateEvent
    (update [_ state]
      (let [toggled? (contains? (get-in state [:viewer-local :collapsed]) id)]
        (update-in state [:viewer-local :collapsed] (if toggled? disj conj) id)))))

(defn hover-shape
  [id hover?]
  (ptk/reify ::hover-shape
    ptk/UpdateEvent
    (update [_ state]
      (assoc-in state [:viewer-local :hover] (when hover? id)))))

;; --- Navigation outside page

(defn go-to-dashboard
  []
  (ptk/reify ::go-to-dashboard
    ptk/WatchEvent
    (watch [_ state _]
      (let [team-id (get-in state [:viewer :project :team-id])
            params  {:team-id team-id}]
        (rx/of (rt/nav :dashboard-projects params))))))

(defn go-to-page
  [page-id]
  (ptk/reify ::go-to-page
    ptk/UpdateEvent
    (update [_ state]
      (assoc-in state [:viewer-local :overlays] []))

    ptk/WatchEvent
    (watch [_ state _]
      (let [route   (:route state)
            pparams (:path-params route)
            qparams (-> (:query-params route)
                        (assoc :index 0)
                        (assoc :page-id page-id))
            rname   (get-in route [:data :name])]
        (rx/of (rt/nav rname pparams qparams))))))

(defn go-to-workspace
  ([] (go-to-workspace nil))
  ([page-id]
   (ptk/reify ::go-to-workspace
     ptk/WatchEvent
     (watch [_ state _]
       (let [route   (:route state)
             project-id (get-in state [:viewer :project :id])
             file-id    (get-in state [:viewer :file :id])
             saved-page-id   (get-in route [:query-params :page-id])
             pparams    {:project-id project-id :file-id file-id}
             qparams    {:page-id (or page-id saved-page-id)}]
         (rx/of (rt/nav-new-window*
                 {:rname :workspace
                  :path-params pparams
                  :query-params qparams
                  :name (str "workspace-" file-id)})))))))<|MERGE_RESOLUTION|>--- conflicted
+++ resolved
@@ -101,23 +101,16 @@
   (us/assert ::fetch-bundle-params params)
   (ptk/reify ::fetch-file
     ptk/WatchEvent
-<<<<<<< HEAD
     (watch [_ state _]
       (let [components-v2 (features/active-feature? state :components-v2)
-            params' (cond-> {:file-id file-id}
-                      (uuid? share-id)
-                      (assoc :share-id share-id)
-
-                      :always
-                      (assoc :components-v2 components-v2))]
-
-        (->> (rp/query :view-only-bundle params')
-=======
-    (watch [_ _ _]
-      (let [params' (cond-> {:file-id file-id}
-                      (uuid? share-id) (assoc :share-id share-id))]
+            params'       (cond-> {:file-id file-id}
+                            (uuid? share-id)
+                            (assoc :share-id share-id)
+
+                            :always
+                            (assoc :components-v2 components-v2))]
+
         (->> (rp/query! :view-only-bundle params')
->>>>>>> 0471df36
              (rx/mapcat
               (fn [{:keys [fonts] :as bundle}]
                 (rx/of (df/fonts-fetched fonts)
