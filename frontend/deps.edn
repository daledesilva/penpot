{:paths ["src" "vendor" "resources" "test"]
 :deps
 {penpot/common
  {:local/root "../common"}

  binaryage/devtools {:mvn/version "RELEASE"}
  metosin/reitit-core {:mvn/version "0.5.15"}

  funcool/beicon {:mvn/version "2021.07.05-1"}
  funcool/okulary {:mvn/version "2020.04.14-0"}
  funcool/potok {:mvn/version "2021.09.20-0"}
  funcool/rumext {:mvn/version "2021.05.12-1"}
  funcool/tubax {:mvn/version "2021.05.20-0"}

  instaparse/instaparse {:mvn/version "1.4.10"}
  }

 :aliases
 {:outdated
  {:extra-deps {com.github.liquidz/antq {:mvn/version "RELEASE"}
                org.slf4j/slf4j-nop {:mvn/version "RELEASE"}}
   :main-opts ["-m" "antq.core"]}

  :dev
<<<<<<< HEAD
  {:extra-deps
   {thheller/shadow-cljs {:mvn/version "2.16.6"}
    cider/cider-nrepl {:mvn/version "0.27.2"}}}
=======
  {:extra-paths ["dev"]
   :extra-deps
   {thheller/shadow-cljs {:mvn/version "2.15.12"}
    cider/cider-nrepl {:mvn/version "0.26.0"}}}
>>>>>>> 4bc2d744

  :shadow-cljs
  {:main-opts ["-m" "shadow.cljs.devtools.cli"]}

  }}
<|MERGE_RESOLUTION|>--- conflicted
+++ resolved
@@ -22,16 +22,10 @@
    :main-opts ["-m" "antq.core"]}
 
   :dev
-<<<<<<< HEAD
-  {:extra-deps
+  {:extra-paths ["dev"]
+   :extra-deps
    {thheller/shadow-cljs {:mvn/version "2.16.6"}
     cider/cider-nrepl {:mvn/version "0.27.2"}}}
-=======
-  {:extra-paths ["dev"]
-   :extra-deps
-   {thheller/shadow-cljs {:mvn/version "2.15.12"}
-    cider/cider-nrepl {:mvn/version "0.26.0"}}}
->>>>>>> 4bc2d744
 
   :shadow-cljs
   {:main-opts ["-m" "shadow.cljs.devtools.cli"]}
