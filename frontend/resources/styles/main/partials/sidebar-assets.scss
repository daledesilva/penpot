--- conflicted
+++ resolved
@@ -101,10 +101,7 @@
 
     option {
       background: $color-white;
-<<<<<<< HEAD
-=======
       color: $color-gray-60;
->>>>>>> c05e377d
       font-size: $fs12;
     }
   }
