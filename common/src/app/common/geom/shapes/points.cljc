;; This Source Code Form is subject to the terms of the Mozilla Public
;; License, v. 2.0. If a copy of the MPL was not distributed with this
;; file, You can obtain one at http://mozilla.org/MPL/2.0/.
;;
;; Copyright (c) KALEIDOS INC

(ns app.common.geom.shapes.points
  (:require
   [app.common.data :as d]
   [app.common.geom.point :as gpt]
   [app.common.geom.shapes.intersect :as gsi]
   [app.common.math :as mth]))

(defn origin
  [points]
  (nth points 0))

(defn hv
  [[p0 p1 _ _]]
  (gpt/to-vec p0 p1))

(defn vv
  [[p0 _ _ p3]]
  (gpt/to-vec p0 p3))

(defn start-hv
  "Horizontal vector from the origin with a magnitude `val`"
  [[p0 p1 _ _] val]
  (-> (gpt/to-vec p0 p1)
      (gpt/unit)
      (gpt/scale val)))

(defn end-hv
  "Horizontal vector from the oposite to the origin in the x axis with a magnitude `val`"
  [[p0 p1 _ _] val]
  (-> (gpt/to-vec p1 p0)
      (gpt/unit)
      (gpt/scale val)))

(defn start-vv
  "Vertical vector from the oposite to the origin in the x axis with a magnitude `val`"
  [[p0 _ _ p3] val]
  (-> (gpt/to-vec p0 p3)
      (gpt/unit)
      (gpt/scale val)))

(defn end-vv
  "Vertical vector from the oposite to the origin in the x axis with a magnitude `val`"
  [[p0 _ _ p3] val]
  (-> (gpt/to-vec p3 p0)
      (gpt/unit)
      (gpt/scale val)))

(defn width-points
  [[p0 p1 _ _]]
  (when (and (some? p0) (some? p1))
    (max 0.01 (gpt/length (gpt/to-vec p0 p1)))))

(defn height-points
  [[p0 _ _ p3]]
  (when (and (some? p0) (some? p3))
    (max 0.01 (gpt/length (gpt/to-vec p0 p3)))))

(defn pad-points
  [[p0 p1 p2 p3 :as points] pad-top pad-right pad-bottom pad-left]
  (when (some? points)
    (let [top-v    (start-vv points pad-top)
          right-v  (end-hv points pad-right)
          bottom-v (end-vv points pad-bottom)
          left-v   (start-hv points pad-left)]

      [(-> p0 (gpt/add left-v)  (gpt/add top-v))
       (-> p1 (gpt/add right-v) (gpt/add top-v))
       (-> p2 (gpt/add right-v) (gpt/add bottom-v))
       (-> p3 (gpt/add left-v)  (gpt/add bottom-v))])))

(defn- project-t
  "Given a point and a line returns the parametric t the cross point with the line going through the other axis projected"
  [point [start end] other-axis-vec]

  (let [line-vec (gpt/to-vec start end)
        pr-point (gsi/line-line-intersect point (gpt/add point other-axis-vec) start end)]
    (cond
      (not (mth/almost-zero? (:x line-vec)))
      (/ (- (:x pr-point) (:x start)) (:x line-vec))

      (not (mth/almost-zero? (:y line-vec)))
      (/ (- (:y pr-point) (:y start)) (:y line-vec))

      ;; Vector is almost zero
      :else
      0)))

<<<<<<< HEAD
(defn project-point
  "Project the point into the given axis: `:h` or `:v` means horizontal or vertical axis"
  [[p0 p1 _ p3 :as bounds] axis point]
  (let [[other-vec start end]
        (if (= axis :h)
          [(gpt/to-vec p0 p3) p0 p1]
          [(gpt/to-vec p0 p1) p0 p3])]
    (gsi/line-line-intersect point (gpt/add point other-vec) start end)))
=======
(defn axis-aligned?
  "Check if the points are parallel to the coordinate axis."
  [[p1 p2 _ p4 :as pts]]
  (and (= (count pts) 4)
       (let [hv (gpt/to-vec p1 p2)
             vv (gpt/to-vec p1 p4)]
         (and (mth/almost-zero? (:y hv))
              (mth/almost-zero? (:x vv))
              (> (:x hv) 0)
              (> (:y vv) 0)))))
>>>>>>> 300b6d17

(defn parent-coords-bounds
  [child-bounds [p1 p2 _ p4 :as parent-bounds]]
  (if (empty? child-bounds)
    parent-bounds

    (let [rh [p1 p2]
          rv [p1 p4]

          hv (gpt/to-vec p1 p2)
          vv (gpt/to-vec p1 p4)

          ph #(gpt/add p1 (gpt/scale hv %))
          pv #(gpt/add p1 (gpt/scale vv %))

          find-boundary-ts
          (fn [[th-min th-max tv-min tv-max] current-point]
            (let [cth (project-t current-point rh vv)
                  ctv (project-t current-point rv hv)]
              [(mth/min th-min cth)
               (mth/max th-max cth)
               (mth/min tv-min ctv)
               (mth/max tv-max ctv)]))

          [th-min th-max tv-min tv-max]
          (->> child-bounds
               (filter #(and (d/num? (:x %)) (d/num? (:y %))))
               (reduce find-boundary-ts [##Inf ##-Inf ##Inf ##-Inf]))

          minv-start (pv tv-min)
          minv-end   (gpt/add minv-start hv)
          minh-start (ph th-min)
          minh-end   (gpt/add minh-start vv)

          maxv-start (pv tv-max)
          maxv-end   (gpt/add maxv-start hv)
          maxh-start (ph th-max)
          maxh-end   (gpt/add maxh-start vv)

          i1 (gsi/line-line-intersect minv-start minv-end minh-start minh-end)
          i2 (gsi/line-line-intersect minv-start minv-end maxh-start maxh-end)
          i3 (gsi/line-line-intersect maxv-start maxv-end maxh-start maxh-end)
          i4 (gsi/line-line-intersect maxv-start maxv-end minh-start minh-end)]

      [i1 i2 i3 i4])))

(defn merge-parent-coords-bounds
  [bounds parent-bounds]
  (parent-coords-bounds (flatten bounds) parent-bounds))

(defn move
  [bounds vector]
  (->> bounds
       (map #(gpt/add % vector))))

(defn center
  [bounds]
  (let [width (width-points bounds)
        height (height-points bounds)
        half-h (start-hv bounds (/ width 2))
        half-v (start-vv bounds (/ height 2))]
    (-> (origin bounds)
        (gpt/add half-h)
        (gpt/add half-v))))<|MERGE_RESOLUTION|>--- conflicted
+++ resolved
@@ -91,7 +91,6 @@
       :else
       0)))
 
-<<<<<<< HEAD
 (defn project-point
   "Project the point into the given axis: `:h` or `:v` means horizontal or vertical axis"
   [[p0 p1 _ p3 :as bounds] axis point]
@@ -100,7 +99,7 @@
           [(gpt/to-vec p0 p3) p0 p1]
           [(gpt/to-vec p0 p1) p0 p3])]
     (gsi/line-line-intersect point (gpt/add point other-vec) start end)))
-=======
+
 (defn axis-aligned?
   "Check if the points are parallel to the coordinate axis."
   [[p1 p2 _ p4 :as pts]]
@@ -111,7 +110,6 @@
               (mth/almost-zero? (:x vv))
               (> (:x hv) 0)
               (> (:y vv) 0)))))
->>>>>>> 300b6d17
 
 (defn parent-coords-bounds
   [child-bounds [p1 p2 _ p4 :as parent-bounds]]
